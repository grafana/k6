--- conflicted
+++ resolved
@@ -5,11 +5,8 @@
 	"fmt"
 	"strconv"
 	"time"
-<<<<<<< HEAD
-=======
 	"strings"
 	"github.com/grafana/sobek"
->>>>>>> 8ea4cb8ad (refactor(browser): address PR feedback for isInViewport)
 
 	"go.k6.io/k6/internal/js/modules/k6/browser/log"
 )
