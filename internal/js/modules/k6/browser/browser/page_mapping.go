package browser

import (
	"context"
	"errors"
	"fmt"
	"reflect"
	"time"

	"github.com/grafana/sobek"

	"go.k6.io/k6/internal/js/modules/k6/browser/common"
	"go.k6.io/k6/internal/js/modules/k6/browser/k6ext"
)

// mapPage to the JS module.
//
//nolint:funlen
func mapPage(vu moduleVU, p *common.Page) mapping { //nolint:gocognit,cyclop
	rt := vu.Runtime()
	maps := mapping{
		"bringToFront": func() *sobek.Promise {
			return k6ext.Promise(vu.Context(), func() (any, error) {
				return nil, p.BringToFront() //nolint:wrapcheck
			})
		},
		"check": func(selector string, opts sobek.Value) (*sobek.Promise, error) {
			popts := common.NewFrameCheckOptions(p.MainFrame().Timeout())
			if err := popts.Parse(vu.Context(), opts); err != nil {
				return nil, fmt.Errorf("parsing new frame check options: %w", err)
			}
			return k6ext.Promise(vu.Context(), func() (any, error) {
				return nil, p.Check(selector, popts) //nolint:wrapcheck
			}), nil
		},
		"click": func(selector string, opts sobek.Value) (*sobek.Promise, error) {
			popts, err := parseFrameClickOptions(vu.Context(), opts, p.MainFrame().Timeout())
			if err != nil {
				return nil, err
			}

			return k6ext.Promise(vu.Context(), func() (any, error) {
				err := p.Click(selector, popts)
				return nil, err //nolint:wrapcheck
			}), nil
		},
		"close": func(opts sobek.Value) *sobek.Promise {
			// TODO when opts are implemented for this function pares them here before calling k6ext.Promise and doing it
			// in a goroutine off the event loop. As that will race with anything running on the event loop.
			return k6ext.Promise(vu.Context(), func() (any, error) {
				// It's safe to close the taskqueue for this targetID (if one
				// exists).
				vu.close(p.TargetID())

				return nil, p.Close() //nolint:wrapcheck
			})
		},
		"content": func() *sobek.Promise {
			return k6ext.Promise(vu.Context(), func() (any, error) {
				return p.Content() //nolint:wrapcheck
			})
		},
		"context": func() mapping {
			return mapBrowserContext(vu, p.Context())
		},
		"dblclick": func(selector string, opts sobek.Value) (*sobek.Promise, error) {
			popts := common.NewFrameDblClickOptions(p.MainFrame().Timeout())
			if err := popts.Parse(vu.Context(), opts); err != nil {
				return nil, fmt.Errorf("parsing double click options: %w", err)
			}
			return k6ext.Promise(vu.Context(), func() (any, error) {
				return nil, p.Dblclick(selector, popts) //nolint:wrapcheck
			}), nil
		},
		"dispatchEvent": func(selector, typ string, eventInit, opts sobek.Value) (*sobek.Promise, error) {
			popts := common.NewFrameDispatchEventOptions(p.MainFrame().Timeout())
			if err := popts.Parse(vu.Context(), opts); err != nil {
				return nil, fmt.Errorf("parsing page dispatch event options: %w", err)
			}
			earg := exportArg(eventInit)
			return k6ext.Promise(vu.Context(), func() (any, error) {
				return nil, p.DispatchEvent(selector, typ, earg, popts) //nolint:wrapcheck
			}), nil
		},
		"emulateMedia": func(opts sobek.Value) (*sobek.Promise, error) {
			popts := common.NewPageEmulateMediaOptions(p)
			if err := popts.Parse(vu.Context(), opts); err != nil {
				return nil, fmt.Errorf("parsing emulateMedia options: %w", err)
			}
			return k6ext.Promise(vu.Context(), func() (any, error) {
				return nil, p.EmulateMedia(popts) //nolint:wrapcheck
			}), nil
		},
		"emulateVisionDeficiency": func(typ string) *sobek.Promise {
			return k6ext.Promise(vu.Context(), func() (any, error) {
				return nil, p.EmulateVisionDeficiency(typ) //nolint:wrapcheck
			})
		},
		"evaluate": func(pageFunc sobek.Value, gargs ...sobek.Value) (*sobek.Promise, error) {
			if sobekEmptyString(pageFunc) {
				return nil, fmt.Errorf("evaluate requires a page function")
			}
			funcString := pageFunc.String()
			gopts := exportArgs(gargs)
			return k6ext.Promise(vu.Context(), func() (any, error) {
				return p.Evaluate(funcString, gopts...)
			}), nil
		},
		"evaluateHandle": func(pageFunc sobek.Value, gargs ...sobek.Value) (*sobek.Promise, error) {
			if sobekEmptyString(pageFunc) {
				return nil, fmt.Errorf("evaluateHandle requires a page function")
			}
			funcString := pageFunc.String()
			gopts := exportArgs(gargs)
			return k6ext.Promise(vu.Context(), func() (any, error) {
				jsh, err := p.EvaluateHandle(funcString, gopts...)
				if err != nil {
					return nil, err //nolint:wrapcheck
				}
				return mapJSHandle(vu, jsh), nil
			}), nil
		},
		"fill": func(selector string, value string, opts sobek.Value) (*sobek.Promise, error) {
			popts := common.NewFrameFillOptions(p.MainFrame().Timeout())
			if err := popts.Parse(vu.Context(), opts); err != nil {
				return nil, fmt.Errorf("parsing fill options: %w", err)
			}
			return k6ext.Promise(vu.Context(), func() (any, error) {
				return nil, p.Fill(selector, value, popts) //nolint:wrapcheck
			}), nil
		},
		"focus": func(selector string, opts sobek.Value) (*sobek.Promise, error) {
			popts := common.NewFrameBaseOptions(p.MainFrame().Timeout())
			if err := popts.Parse(vu.Context(), opts); err != nil {
				return nil, fmt.Errorf("parsing focus options: %w", err)
			}
			return k6ext.Promise(vu.Context(), func() (any, error) {
				return nil, p.Focus(selector, popts) //nolint:wrapcheck
			}), nil
		},
		"frames": func() *sobek.Object {
			var (
				mfrs []mapping
				frs  = p.Frames()
			)
			for _, fr := range frs {
				mfrs = append(mfrs, mapFrame(vu, fr))
			}
			return rt.ToValue(mfrs).ToObject(rt)
		},
		"getAttribute": func(selector string, name string, opts sobek.Value) (*sobek.Promise, error) {
			popts := common.NewFrameBaseOptions(p.MainFrame().Timeout())
			if err := popts.Parse(vu.Context(), opts); err != nil {
				return nil, fmt.Errorf("parsing getAttribute options: %w", err)
			}
			return k6ext.Promise(vu.Context(), func() (any, error) {
				s, ok, err := p.GetAttribute(selector, name, popts)
				if err != nil {
					return nil, err //nolint:wrapcheck
				}
				if !ok {
					return nil, nil //nolint:nilnil
				}
				return s, nil
			}), nil
		},
		"getByRole": func(role string, opts sobek.Value) (*sobek.Object, error) {
			popts := parseGetByRoleOptions(vu.Context(), opts)

			ml := mapLocator(vu, p.GetByRole(role, popts))
			return rt.ToValue(ml).ToObject(rt), nil
		},
		"getByAltText": func(alt sobek.Value, opts sobek.Value) (*sobek.Object, error) {
			palt, popts := parseGetByAltTextOptions(vu.Context(), alt, opts)

			ml := mapLocator(vu, p.GetByAltText(palt, popts))
			return rt.ToValue(ml).ToObject(rt), nil
		},
		"goto": func(url string, opts sobek.Value) (*sobek.Promise, error) {
			gopts := common.NewFrameGotoOptions(
				p.Referrer(),
				p.NavigationTimeout(),
			)
			if err := gopts.Parse(vu.Context(), opts); err != nil {
				return nil, fmt.Errorf("parsing page navigation options to %q: %w", url, err)
			}
			return k6ext.Promise(vu.Context(), func() (any, error) {
				resp, err := p.Goto(url, gopts)
				if err != nil {
					return nil, err //nolint:wrapcheck
				}

				return mapResponse(vu, resp), nil
			}), nil
		},
		"hover": func(selector string, opts sobek.Value) (*sobek.Promise, error) {
			popts := common.NewFrameHoverOptions(p.MainFrame().Timeout())
			if err := popts.Parse(vu.Context(), opts); err != nil {
				return nil, fmt.Errorf("parsing hover options: %w", err)
			}
			return k6ext.Promise(vu.Context(), func() (any, error) {
				return nil, p.Hover(selector, popts) //nolint:wrapcheck
			}), nil
		},
		"innerHTML": func(selector string, opts sobek.Value) (*sobek.Promise, error) {
			popts := common.NewFrameInnerHTMLOptions(p.MainFrame().Timeout())
			if err := popts.Parse(vu.Context(), opts); err != nil {
				return nil, fmt.Errorf("parsing inner HTML options: %w", err)
			}
			return k6ext.Promise(vu.Context(), func() (any, error) {
				return p.InnerHTML(selector, popts) //nolint:wrapcheck
			}), nil
		},
		"innerText": func(selector string, opts sobek.Value) (*sobek.Promise, error) {
			popts := common.NewFrameInnerTextOptions(p.MainFrame().Timeout())
			if err := popts.Parse(vu.Context(), opts); err != nil {
				return nil, fmt.Errorf("parsing inner text options: %w", err)
			}
			return k6ext.Promise(vu.Context(), func() (any, error) {
				return p.InnerText(selector, popts) //nolint:wrapcheck
			}), nil
		},
		"inputValue": func(selector string, opts sobek.Value) (*sobek.Promise, error) {
			popts := common.NewFrameInputValueOptions(p.MainFrame().Timeout())
			if err := popts.Parse(vu.Context(), opts); err != nil {
				return nil, fmt.Errorf("parsing input value options: %w", err)
			}
			return k6ext.Promise(vu.Context(), func() (any, error) {
				return p.InputValue(selector, popts) //nolint:wrapcheck
			}), nil
		},
		"isChecked": func(selector string, opts sobek.Value) (*sobek.Promise, error) {
			popts := common.NewFrameIsCheckedOptions(p.MainFrame().Timeout())
			if err := popts.Parse(vu.Context(), opts); err != nil {
				return nil, fmt.Errorf("parse isChecked options of selector %q: %w", selector, err)
			}
			return k6ext.Promise(vu.Context(), func() (any, error) {
				return p.IsChecked(selector, popts) //nolint:wrapcheck
			}), nil
		},
		"isClosed": p.IsClosed,
		"isDisabled": func(selector string, opts sobek.Value) (*sobek.Promise, error) {
			popts := common.NewFrameIsDisabledOptions(p.MainFrame().Timeout())
			if err := popts.Parse(vu.Context(), opts); err != nil {
				return nil, fmt.Errorf("parse isDisabled options of selector %q: %w", selector, err)
			}
			return k6ext.Promise(vu.Context(), func() (any, error) {
				return p.IsDisabled(selector, popts) //nolint:wrapcheck
			}), nil
		},
		"isEditable": func(selector string, opts sobek.Value) (*sobek.Promise, error) {
			popts := common.NewFrameIsEditableOptions(p.MainFrame().Timeout())
			if err := popts.Parse(vu.Context(), opts); err != nil {
				return nil, fmt.Errorf("parse isEditabled options of selector %q: %w", selector, err)
			}
			return k6ext.Promise(vu.Context(), func() (any, error) {
				return p.IsEditable(selector, popts) //nolint:wrapcheck
			}), nil
		},
		"isEnabled": func(selector string, opts sobek.Value) (*sobek.Promise, error) {
			popts := common.NewFrameIsEnabledOptions(p.MainFrame().Timeout())
			if err := popts.Parse(vu.Context(), opts); err != nil {
				return nil, fmt.Errorf("parse isEnabled options of selector %q: %w", selector, err)
			}
			return k6ext.Promise(vu.Context(), func() (any, error) {
				return p.IsEnabled(selector, popts) //nolint:wrapcheck
			}), nil
		},
		"isHidden": func(selector string, opts sobek.Value) (*sobek.Promise, error) {
			popts := common.NewFrameIsHiddenOptions()
			if err := popts.Parse(vu.Context(), opts); err != nil {
				return nil, fmt.Errorf("parse isHidden options of selector %q: %w", selector, err)
			}
			return k6ext.Promise(vu.Context(), func() (any, error) {
				return p.IsHidden(selector, popts) //nolint:wrapcheck
			}), nil
		},
		"isVisible": func(selector string, opts sobek.Value) (*sobek.Promise, error) {
			popts := common.NewFrameIsVisibleOptions()
			if err := popts.Parse(vu.Context(), opts); err != nil {
				return nil, fmt.Errorf("parsing isVisible options of selector %q: %w", selector, err)
			}
			return k6ext.Promise(vu.Context(), func() (any, error) {
				return p.IsVisible(selector, popts) //nolint:wrapcheck
			}), nil
		},
		"keyboard": mapKeyboard(vu, p.GetKeyboard()),
		"locator": func(selector string, opts sobek.Value) *sobek.Object {
			ml := mapLocator(vu, p.Locator(selector, opts))
			return rt.ToValue(ml).ToObject(rt)
		},
		"mainFrame": func() *sobek.Object {
			mf := mapFrame(vu, p.MainFrame())
			return rt.ToValue(mf).ToObject(rt)
		},
		"mouse": mapMouse(vu, p.GetMouse()),
		"on":    mapPageOn(vu, p),
		"opener": func() *sobek.Promise {
			return k6ext.Promise(vu.Context(), func() (any, error) {
				return p.Opener(), nil
			})
		},
		"press": func(selector string, key string, opts sobek.Value) (*sobek.Promise, error) {
			popts := common.NewFramePressOptions(p.Timeout())
			if err := popts.Parse(vu.Context(), opts); err != nil {
				return nil, fmt.Errorf("parsing press options of selector %q: %w", selector, err)
			}
			return k6ext.Promise(vu.Context(), func() (any, error) {
				return nil, p.Press(selector, key, popts) //nolint:wrapcheck
			}), nil
		},
		"reload": func(opts sobek.Value) (*sobek.Promise, error) {
			popts := common.NewPageReloadOptions(common.LifecycleEventLoad, p.NavigationTimeout())
			if err := popts.Parse(vu.Context(), opts); err != nil {
				return nil, fmt.Errorf("parsing reload options: %w", err)
			}
			return k6ext.Promise(vu.Context(), func() (any, error) {
				resp, err := p.Reload(popts)
				if err != nil {
					return nil, err //nolint:wrapcheck
				}
				if resp == nil {
					return nil, nil //nolint:nilnil
				}
				return mapResponse(vu, resp), nil
			}), nil
		},
		"route": mapPageRoute(vu, p),
		"screenshot": func(opts sobek.Value) (*sobek.Promise, error) {
			popts := common.NewPageScreenshotOptions()
			if err := popts.Parse(vu.Context(), opts); err != nil {
				return nil, fmt.Errorf("parsing page screenshot options: %w", err)
			}

			rt := vu.Runtime()
			promise, res, rej := rt.NewPromise()
			callback := vu.RegisterCallback()
			go func() {
				bb, err := p.Screenshot(popts, vu.filePersister)
				if err != nil {
					callback(func() error {
						return rej(err)
					})
					return
				}

				callback(func() error {
					return res(rt.NewArrayBuffer(bb))
				})
			}()

			return promise, nil
		},
		"selectOption": func(selector string, values sobek.Value, opts sobek.Value) (*sobek.Promise, error) {
			popts := common.NewFrameSelectOptionOptions(p.MainFrame().Timeout())
			if err := popts.Parse(vu.Context(), opts); err != nil {
				return nil, fmt.Errorf("parsing select option options: %w", err)
			}

			convValues, err := common.ConvertSelectOptionValues(vu.Runtime(), values)
			if err != nil {
				return nil, fmt.Errorf("parsing select options values: %w", err)
			}
			return k6ext.Promise(vu.Context(), func() (any, error) {
				return p.SelectOption(selector, convValues, popts) //nolint:wrapcheck
			}), nil
		},
		"setChecked": func(selector string, checked bool, opts sobek.Value) (*sobek.Promise, error) {
			popts := common.NewFrameCheckOptions(p.MainFrame().Timeout())
			if err := popts.Parse(vu.Context(), opts); err != nil {
				return nil, fmt.Errorf("parsing frame set check options: %w", err)
			}

			return k6ext.Promise(vu.Context(), func() (any, error) {
				return nil, p.SetChecked(selector, checked, popts) //nolint:wrapcheck
			}), nil
		},
		"setContent": func(html string, opts sobek.Value) (*sobek.Promise, error) {
			popts := common.NewFrameSetContentOptions(p.MainFrame().NavigationTimeout())
			if err := popts.Parse(vu.Context(), opts); err != nil {
				return nil, fmt.Errorf("parsing setContent options: %w", err)
			}
			return k6ext.Promise(vu.Context(), func() (any, error) {
				return nil, p.SetContent(html, popts) //nolint:wrapcheck
			}), nil
		},
		"setDefaultNavigationTimeout": p.SetDefaultNavigationTimeout,
		"setDefaultTimeout":           p.SetDefaultTimeout,
		"setExtraHTTPHeaders": func(headers map[string]string) *sobek.Promise {
			return k6ext.Promise(vu.Context(), func() (any, error) {
				return nil, p.SetExtraHTTPHeaders(headers) //nolint:wrapcheck
			})
		},
		"setInputFiles": func(selector string, files sobek.Value, opts sobek.Value) (*sobek.Promise, error) {
			popts := common.NewFrameSetInputFilesOptions(p.MainFrame().Timeout())
			if err := popts.Parse(vu.Context(), opts); err != nil {
				return nil, fmt.Errorf("parsing setInputFiles options: %w", err)
			}

			pfiles := new(common.Files)
			if err := pfiles.Parse(vu.Context(), files); err != nil {
				return nil, fmt.Errorf("parsing setInputFiles parameter: %w", err)
			}

			return k6ext.Promise(vu.Context(), func() (any, error) {
				return nil, p.SetInputFiles(selector, pfiles, popts) //nolint:wrapcheck
			}), nil
		},
		"setViewportSize": func(viewportSize sobek.Value) (*sobek.Promise, error) {
			s := new(common.Size)
			if err := s.Parse(vu.Context(), viewportSize); err != nil {
				return nil, fmt.Errorf("parsing viewport size: %w", err)
			}
			return k6ext.Promise(vu.Context(), func() (any, error) {
				return nil, p.SetViewportSize(s) //nolint:wrapcheck
			}), nil
		},
		"tap": func(selector string, opts sobek.Value) (*sobek.Promise, error) {
			popts := common.NewFrameTapOptions(p.Timeout())
			if err := popts.Parse(vu.Context(), opts); err != nil {
				return nil, fmt.Errorf("parsing page tap options: %w", err)
			}
			return k6ext.Promise(vu.Context(), func() (any, error) {
				return nil, p.Tap(selector, popts) //nolint:wrapcheck
			}), nil
		},
		"textContent": func(selector string, opts sobek.Value) (*sobek.Promise, error) {
			popts := common.NewFrameTextContentOptions(p.MainFrame().Timeout())
			if err := popts.Parse(vu.Context(), opts); err != nil {
				return nil, fmt.Errorf("parsing text content options: %w", err)
			}

			return k6ext.Promise(vu.Context(), func() (any, error) {
				s, ok, err := p.TextContent(selector, popts)
				if err != nil {
					return nil, err //nolint:wrapcheck
				}
				if !ok {
					return nil, nil //nolint:nilnil
				}
				return s, nil
			}), nil
		},
		"throttleCPU": func(cpuProfile common.CPUProfile) *sobek.Promise {
			return k6ext.Promise(vu.Context(), func() (any, error) {
				return nil, p.ThrottleCPU(cpuProfile) //nolint:wrapcheck
			})
		},
		"throttleNetwork": func(networkProfile common.NetworkProfile) *sobek.Promise {
			return k6ext.Promise(vu.Context(), func() (any, error) {
				return nil, p.ThrottleNetwork(networkProfile) //nolint:wrapcheck
			})
		},
		"title": func() *sobek.Promise {
			return k6ext.Promise(vu.Context(), func() (any, error) {
				return p.Title() //nolint:wrapcheck
			})
		},
		"touchscreen": mapTouchscreen(vu, p.GetTouchscreen()),
		"type": func(selector string, text string, opts sobek.Value) (*sobek.Promise, error) {
			popts := common.NewFrameTypeOptions(p.MainFrame().Timeout())
			if err := popts.Parse(vu.Context(), opts); err != nil {
				return nil, fmt.Errorf("parsing type options: %w", err)
			}

			return k6ext.Promise(vu.Context(), func() (any, error) {
				return nil, p.Type(selector, text, popts) //nolint:wrapcheck
			}), nil
		},
		"uncheck": func(selector string, opts sobek.Value) (*sobek.Promise, error) {
			popts := common.NewFrameUncheckOptions(p.MainFrame().Timeout())
			if err := popts.Parse(vu.Context(), opts); err != nil {
				return nil, fmt.Errorf("parsing frame uncheck options %q: %w", selector, err)
			}

			return k6ext.Promise(vu.Context(), func() (any, error) {
				return nil, p.Uncheck(selector, popts) //nolint:wrapcheck
			}), nil
		},
		"url":          p.URL,
		"viewportSize": p.ViewportSize,
		"waitForFunction": func(pageFunc, opts sobek.Value, args ...sobek.Value) (*sobek.Promise, error) {
			js, popts, pargs, err := parseWaitForFunctionArgs(
				vu.Context(), p.Timeout(), pageFunc, opts, args...,
			)
			if err != nil {
				return nil, fmt.Errorf("page waitForFunction: %w", err)
			}

			return k6ext.Promise(vu.Context(), func() (result any, reason error) {
				return p.WaitForFunction(js, popts, pargs...) //nolint:wrapcheck
			}), nil
		},
		"waitForLoadState": func(state string, opts sobek.Value) (*sobek.Promise, error) {
			popts := common.NewFrameWaitForLoadStateOptions(p.MainFrame().Timeout())
			if err := popts.Parse(vu.Context(), opts); err != nil {
				return nil, fmt.Errorf("parsing waitForLoadState %q options: %w", state, err)
			}

			return k6ext.Promise(vu.Context(), func() (any, error) {
				return nil, p.WaitForLoadState(state, popts) //nolint:wrapcheck
			}), nil
		},
		"waitForNavigation": func(opts sobek.Value) (*sobek.Promise, error) {
			popts := common.NewFrameWaitForNavigationOptions(p.Timeout())
			if err := popts.Parse(vu.Context(), opts); err != nil {
				return nil, fmt.Errorf("parsing page wait for navigation options: %w", err)
			}

			// Inject JS regex checker for URL regex pattern matching
			ctx := vu.Context()
			jsRegexChecker, err := injectRegexMatcherScript(ctx, vu, p.TargetID())
			if err != nil {
				return nil, err
			}

			return k6ext.Promise(ctx, func() (result any, reason error) {
				resp, err := p.WaitForNavigation(popts, jsRegexChecker)
				if err != nil {
					return nil, err //nolint:wrapcheck
				}
				return mapResponse(vu, resp), nil
			}), nil
		},
		"waitForSelector": func(selector string, opts sobek.Value) (*sobek.Promise, error) {
			popts := common.NewFrameWaitForSelectorOptions(p.MainFrame().Timeout())
			if err := popts.Parse(vu.Context(), opts); err != nil {
				return nil, fmt.Errorf("parsing wait for selector %q options: %w", selector, err)
			}

			return k6ext.Promise(vu.Context(), func() (any, error) {
				eh, err := p.WaitForSelector(selector, popts)
				if err != nil {
					return nil, err //nolint:wrapcheck
				}
				return mapElementHandle(vu, eh), nil
			}), nil
		},
		"waitForTimeout": func(timeout int64) *sobek.Promise {
			return k6ext.Promise(vu.Context(), func() (any, error) {
				p.WaitForTimeout(timeout)
				return nil, nil
			})
		},
		"workers": func() *sobek.Object {
			var mws []mapping
			for _, w := range p.Workers() {
				mw := mapWorker(vu, w)
				mws = append(mws, mw)
			}
			return rt.ToValue(mws).ToObject(rt)
		},
	}
	maps["$"] = func(selector string) *sobek.Promise {
		return k6ext.Promise(vu.Context(), func() (any, error) {
			eh, err := p.Query(selector)
			if err != nil {
				return nil, err //nolint:wrapcheck
			}
			// ElementHandle can be null when the selector does not match any elements.
			// We do not want to map nil elementHandles since the expectation is a
			// null result in the test script for this case.
			if eh == nil {
				return nil, nil
			}
			ehm := mapElementHandle(vu, eh)

			return ehm, nil
		})
	}
	maps["$$"] = func(selector string) *sobek.Promise {
		return k6ext.Promise(vu.Context(), func() (any, error) {
			ehs, err := p.QueryAll(selector)
			if err != nil {
				return nil, err //nolint:wrapcheck
			}
			var mehs []mapping
			for _, eh := range ehs {
				ehm := mapElementHandle(vu, eh)
				mehs = append(mehs, ehm)
			}
			return mehs, nil
		})
	}

	return maps
}

// mapPageOn maps the requested page.on event to the Sobek runtime.
// It generalizes the handling of page.on events.
func mapPageOn(vu moduleVU, p *common.Page) func(common.PageOnEventName, sobek.Callable) error {
	return func(eventName common.PageOnEventName, handleEvent sobek.Callable) error {
		rt := vu.Runtime()

		pageOnEvents := map[common.PageOnEventName]struct {
			mapp func(vu moduleVU, event common.PageOnEvent) mapping
			init func() error // If set, runs before the event handler.
			wait bool         // Whether to wait for the handler to complete.
		}{
			common.EventPageConsoleAPICalled: {
				mapp: mapConsoleMessage,
				wait: false,
			},
			common.EventPageMetricCalled: {
				mapp: mapMetricEvent,
				init: prepK6BrowserRegExChecker(rt),
				wait: true,
			},
			common.EventPageRequestCalled: {
				mapp: mapRequestEvent,
				wait: false,
			},
			common.EventPageResponseCalled: {
				mapp: mapResponseEvent,
				wait: false,
			},
		}
		pageOnEvent, ok := pageOnEvents[eventName]
		if !ok {
			return fmt.Errorf("unknown page on event: %q", eventName)
		}

		// Initializes the environment for the event handler if necessary.
		if pageOnEvent.init != nil {
			if err := pageOnEvent.init(); err != nil {
				return fmt.Errorf("initiating page.on('%s'): %w", eventName, err)
			}
		}

		ctx := vu.Context()

		// Run the event handler in the task queue to
		// ensure that the handler is executed on the event loop.
		tq := vu.get(ctx, p.TargetID())
		eventHandler := func(event common.PageOnEvent) error {
			mapping := pageOnEvent.mapp(vu, event)

			done := make(chan struct{})

			tq.Queue(func() error {
				defer close(done)

				_, err := handleEvent(
					sobek.Undefined(),
					rt.ToValue(mapping),
				)
				if err != nil {
					return fmt.Errorf("executing page.on('%s') handler: %w", eventName, err)
				}

				return nil
			})

			if pageOnEvent.wait {
				select {
				case <-done:
				case <-ctx.Done():
					return errors.New("iteration ended before page.on handler completed executing")
				}
			}

			return nil
		}

		return p.On(eventName, eventHandler) //nolint:wrapcheck
	}
}

// prepK6BrowserRegExChecker is a helper function to check the regex pattern
// on Sobek runtime. Unlike Go's regexp package, Sobek's runtime checks
// regex patterns using JavaScript's regular expression features.
func prepK6BrowserRegExChecker(rt *sobek.Runtime) func() error {
	return func() error {
		_, err := rt.RunString(`
			function _k6BrowserCheckRegEx(pattern, url) {
				return pattern.test(url);
			}
		`)
		if err != nil {
			return fmt.Errorf("evaluating regex function: %w", err)
		}

		return nil
	}
}

// injectRegexMatcherScript injects a JavaScript regex checker function into the runtime
// for URL pattern matching. This handles regex patterns only using JavaScript's regex
// engine for consistency. It returns a function that can be used to check if a URL
// matches a given pattern in the JS runtime's eventloop.
func injectRegexMatcherScript(ctx context.Context, vu moduleVU, targetID string) (common.JSRegexChecker, error) {
	rt := vu.Runtime()

	err := prepK6BrowserRegExChecker(rt)()
	if err != nil {
		return nil, fmt.Errorf("preparing k6 browser regex checker: %w", err)
	}

	return func(pattern, url string) (bool, error) {
		var (
			result bool
			err    error
		)

		tq := vu.get(ctx, targetID)
		done := make(chan struct{})

		tq.Queue(func() error {
			defer close(done)

			// Regex pattern is unquoted string whereas the url needs to be quoted
			// so that it is treated as a string.
			js := fmt.Sprintf(`_k6BrowserCheckRegEx(%s, '%s')`, pattern, url)

			val, jsErr := rt.RunString(js)
			if jsErr != nil {
				err = fmt.Errorf("evaluating pattern: %w", jsErr)
				return nil
			}

			result = val.ToBoolean()
			return nil
		})

		select {
		case <-done:
		case <-ctx.Done():
			err = fmt.Errorf("context canceled while evaluating URL pattern")
		}

		return result, err
	}, nil
}

func parseWaitForFunctionArgs(
	ctx context.Context, timeout time.Duration, pageFunc, opts sobek.Value, gargs ...sobek.Value,
) (string, *common.FrameWaitForFunctionOptions, []any, error) {
	popts := common.NewFrameWaitForFunctionOptions(timeout)
	err := popts.Parse(ctx, opts)
	if err != nil {
		return "", nil, nil, fmt.Errorf("parsing waitForFunction options: %w", err)
	}

	js := pageFunc.ToString().String()
	_, isCallable := sobek.AssertFunction(pageFunc)
	if !isCallable {
		js = fmt.Sprintf("() => (%s)", js)
	}

	return js, popts, exportArgs(gargs), nil
}

func parseStringOrRegex(v sobek.Value) string {
	var a string
	switch v.ExportType() {
	case reflect.TypeOf(string("")):
		a = fmt.Sprintf("'%s'", v.String()) // Strings require quotes
	case reflect.TypeOf(map[string]interface{}(nil)): // JS RegExp
		a = v.String() // No quotes
	default: // CSS, numbers or booleans
		a = v.String() // No quotes
	}
	return a
}

// parseGetByRoleOptions parses the GetByRole options from the Sobek.Value.
func parseGetByRoleOptions(ctx context.Context, opts sobek.Value) *common.GetByRoleOptions {
	if !sobekValueExists(opts) {
		return nil
	}

	o := &common.GetByRoleOptions{}

	rt := k6ext.Runtime(ctx)

	obj := opts.ToObject(rt)
	for _, k := range obj.Keys() {
		switch k {
		case "checked":
			val := obj.Get(k).ToBoolean()
			o.Checked = &val
		case "disabled":
			val := obj.Get(k).ToBoolean()
			o.Disabled = &val
		case "exact":
			val := obj.Get(k).ToBoolean()
			o.Exact = &val
		case "expanded":
			val := obj.Get(k).ToBoolean()
			o.Expanded = &val
		case "includeHidden":
			val := obj.Get(k).ToBoolean()
			o.IncludeHidden = &val
		case "level":
			val := obj.Get(k).ToInteger()
			o.Level = &val
		case "name":
			val := parseStringOrRegex(obj.Get(k))
			o.Name = &val
		case "pressed":
			val := obj.Get(k).ToBoolean()
			o.Pressed = &val
		case "selected":
			val := obj.Get(k).ToBoolean()
			o.Selected = &val
		}
	}

	return o
}

<<<<<<< HEAD
func parseStringOrRegex(v sobek.Value) string {
	var a string
	switch v.ExportType() {
	case reflect.TypeOf(string("")):
		a = fmt.Sprintf("'%s'", v.String()) // Strings require quotes
	case reflect.TypeOf(map[string]interface{}(nil)): // JS RegExp
		a = v.String() // No quotes
	default: // CSS, numbers or booleans
		a = v.String() // No quotes
	}
	return a
}

// mapPageRoute maps the requested page.route event to the Sobek runtime.
func mapPageRoute(vu moduleVU, p *common.Page) func(path sobek.Value, handler sobek.Callable) (*sobek.Promise, error) {
	return func(path sobek.Value, handler sobek.Callable) (*sobek.Promise, error) {
		return k6ext.Promise(vu.Context(), func() (any, error) {
			ctx := vu.Context()
			targetID := p.TargetID()

			// Inject JS regex checker for URL regex pattern matching
			jsRegexChecker, err := injectRegexMatcherScript(ctx, vu, targetID)
			if err != nil {
				return nil, err
			}
			pathStr := parseStringOrRegex(path)

			// Run the event handler in the task queue to
			// ensure that the handler is executed on the event loop.
			tq := vu.get(ctx, targetID)
			routeHandler := func(route *common.Route) error {
				done := make(chan bool)
				var rtnErr error
				tq.Queue(func() error {
					defer close(done)

					_, err = handler(
						sobek.Undefined(),
						vu.Runtime().ToValue(route),
					)
					if err != nil {
						rtnErr = fmt.Errorf("executing page.route('%s') handler: %w", path, err)
						return nil
					}

					return nil
				})

				select {
				case <-done:
				case <-ctx.Done():
					rtnErr = errors.New("iteration ended before route completed")
				}

				return rtnErr
			}

			return nil, p.Route(pathStr, routeHandler, jsRegexChecker)
		}), nil
	}
=======
// parseGetByAltTextOptions parses the GetByAltText alt input value and the
// options from the Sobek.Value.
func parseGetByAltTextOptions(
	ctx context.Context,
	alt sobek.Value,
	opts sobek.Value,
) (string, *common.GetByAltTextOptions) {
	a := parseStringOrRegex(alt)

	if !sobekValueExists(opts) {
		return a, nil
	}

	o := &common.GetByAltTextOptions{}

	rt := k6ext.Runtime(ctx)

	obj := opts.ToObject(rt)
	for _, k := range obj.Keys() {
		if k == "exact" {
			val := obj.Get(k).ToBoolean()
			o.Exact = &val
		}
	}

	return a, o
>>>>>>> a7bd56bb
}<|MERGE_RESOLUTION|>--- conflicted
+++ resolved
@@ -809,18 +809,32 @@
 	return o
 }
 
-<<<<<<< HEAD
-func parseStringOrRegex(v sobek.Value) string {
-	var a string
-	switch v.ExportType() {
-	case reflect.TypeOf(string("")):
-		a = fmt.Sprintf("'%s'", v.String()) // Strings require quotes
-	case reflect.TypeOf(map[string]interface{}(nil)): // JS RegExp
-		a = v.String() // No quotes
-	default: // CSS, numbers or booleans
-		a = v.String() // No quotes
-	}
-	return a
+// parseGetByAltTextOptions parses the GetByAltText alt input value and the
+// options from the Sobek.Value.
+func parseGetByAltTextOptions(
+	ctx context.Context,
+	alt sobek.Value,
+	opts sobek.Value,
+) (string, *common.GetByAltTextOptions) {
+	a := parseStringOrRegex(alt)
+
+	if !sobekValueExists(opts) {
+		return a, nil
+	}
+
+	o := &common.GetByAltTextOptions{}
+
+	rt := k6ext.Runtime(ctx)
+
+	obj := opts.ToObject(rt)
+	for _, k := range obj.Keys() {
+		if k == "exact" {
+			val := obj.Get(k).ToBoolean()
+			o.Exact = &val
+		}
+	}
+
+	return a, o
 }
 
 // mapPageRoute maps the requested page.route event to the Sobek runtime.
@@ -870,32 +884,4 @@
 			return nil, p.Route(pathStr, routeHandler, jsRegexChecker)
 		}), nil
 	}
-=======
-// parseGetByAltTextOptions parses the GetByAltText alt input value and the
-// options from the Sobek.Value.
-func parseGetByAltTextOptions(
-	ctx context.Context,
-	alt sobek.Value,
-	opts sobek.Value,
-) (string, *common.GetByAltTextOptions) {
-	a := parseStringOrRegex(alt)
-
-	if !sobekValueExists(opts) {
-		return a, nil
-	}
-
-	o := &common.GetByAltTextOptions{}
-
-	rt := k6ext.Runtime(ctx)
-
-	obj := opts.ToObject(rt)
-	for _, k := range obj.Keys() {
-		if k == "exact" {
-			val := obj.Get(k).ToBoolean()
-			o.Exact = &val
-		}
-	}
-
-	return a, o
->>>>>>> a7bd56bb
 }