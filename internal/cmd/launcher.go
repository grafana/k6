--- conflicted
+++ resolved
@@ -4,11 +4,7 @@
 	"bytes"
 	"errors"
 	"fmt"
-<<<<<<< HEAD
-	"io/fs"
-=======
 	"net/url"
->>>>>>> 088ef8f2
 	"os"
 	"os/exec"
 	"path/filepath"
@@ -26,7 +22,6 @@
 	"go.k6.io/k6/lib/fsext"
 )
 
-<<<<<<< HEAD
 // ioFSBridge allows an afero.Fs to implement the Go standard library io/fs.FS.
 type ioFSBridge struct {
 	fsext fsext.Fs
@@ -47,19 +42,6 @@
 	}
 	return f, nil
 }
-=======
-const (
-	// cloudExtensionsCatalog defines the extensions catalog for cloud supported extensions
-	cloudExtensionsCatalog = "cloud"
-	// communityExtensionsCatalog defines the extensions catalog for community extensions
-	communityExtensionsCatalog = "oss"
-)
-
-var (
-	errScriptNotFound     = errors.New("script not found")
-	errUnsupportedFeature = errors.New("not supported")
-)
->>>>>>> 088ef8f2
 
 // commandExecutor executes the requested k6 command line command.
 // It abstract the execution path from the concrete binary.
