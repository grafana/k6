package cmd

import (
	"context"
	"errors"
	"fmt"
	"io"
	stdlog "log"
	"runtime/debug"
	"strconv"
	"strings"
	"sync"
	"time"

	"github.com/sirupsen/logrus"
	"github.com/spf13/cobra"
	"github.com/spf13/pflag"

	"go.k6.io/k6/cmd/state"
	"go.k6.io/k6/errext"
	"go.k6.io/k6/errext/exitcodes"
	"go.k6.io/k6/ext"
	"go.k6.io/k6/internal/log"
	"go.k6.io/k6/secretsource"

	_ "go.k6.io/k6/internal/secretsource" // import it to register internal secret sources
)

const waitLoggerCloseTimeout = time.Second * 5

// ExecuteWithGlobalState runs the root command with an existing GlobalState.
// It adds all child commands to the root command and it sets flags appropriately.
// It is called by main.main(). It only needs to happen once to the rootCmd.
func ExecuteWithGlobalState(gs *state.GlobalState) {
	newRootCommand(gs).execute()
}

// This is to keep all fields needed for the main/root k6 command
type rootCommand struct {
	globalState *state.GlobalState

	cmd            *cobra.Command
	stopLoggersCh  chan struct{}
	loggersWg      sync.WaitGroup
	loggerIsRemote bool
}

func newRootCommand(gs *state.GlobalState) *rootCommand {
	c := &rootCommand{
		globalState:   gs,
		stopLoggersCh: make(chan struct{}),
	}
	// the base command when called without any subcommands.
	rootCmd := &cobra.Command{
		Use:               gs.BinaryName,
		Short:             "a next-generation load generator",
		Long:              "\n" + getBanner(gs.Flags.NoColor || !gs.Stdout.IsTTY, isTrueColor(gs.Env)),
		SilenceUsage:      true,
		SilenceErrors:     true,
		PersistentPreRunE: c.persistentPreRunE,
		Version:           versionString(),
	}

	rootCmd.SetVersionTemplate(
		`{{with .Name}}{{printf "%s " .}}{{end}}{{printf "v%s\n" .Version}}`,
	)
	rootCmd.PersistentFlags().AddFlagSet(rootCmdPersistentFlagSet(gs))
	rootCmd.SetArgs(gs.CmdArgs[1:])
	rootCmd.SetOut(gs.Stdout)
	rootCmd.SetErr(gs.Stderr) // TODO: use gs.logger.WriterLevel(logrus.ErrorLevel)?
	rootCmd.SetIn(gs.Stdin)

	subCommands := []func(*state.GlobalState) *cobra.Command{
		getCmdArchive, getCmdCloud, getCmdNewScript, getCmdInspect,
		getCmdLogin, getCmdPause, getCmdResume, getCmdScale, getCmdRun,
		getCmdStats, getCmdStatus, getCmdVersion,
	}

	for _, sc := range subCommands {
		rootCmd.AddCommand(sc(gs))
	}

	c.cmd = rootCmd
	return c
}

func (c *rootCommand) persistentPreRunE(_ *cobra.Command, _ []string) error {
	err := c.setupLoggers(c.stopLoggersCh)
	if err != nil {
		return err
	}
	c.globalState.Logger.Debugf("k6 version: v%s", fullVersion())
	return nil
}

func (c *rootCommand) execute() {
	ctx, cancel := context.WithCancel(c.globalState.Ctx)
	c.globalState.Ctx = ctx

	exitCode := -1
	defer func() {
		cancel()
		c.stopLoggers()
		c.globalState.OSExit(exitCode)
	}()

	defer func() {
		if r := recover(); r != nil {
			exitCode = int(exitcodes.GoPanic)
			err := fmt.Errorf("unexpected k6 panic: %s\n%s", r, debug.Stack())
			if c.loggerIsRemote {
				c.globalState.FallbackLogger.Error(err)
			}
			c.globalState.Logger.Error(err)
		}
	}()

	err := c.cmd.Execute()
	if err == nil {
		exitCode = 0
		return
	}

	var ecerr errext.HasExitCode
	if errors.As(err, &ecerr) {
		exitCode = int(ecerr.ExitCode())
	}

	errText, fields := errext.Format(err)
	c.globalState.Logger.WithFields(fields).Error(errText)
	if c.loggerIsRemote {
		c.globalState.FallbackLogger.WithFields(fields).Error(errText)
	}
}

<<<<<<< HEAD
// Execute adds all child commands to the root command sets flags appropriately.
// This is called by main.main(). It only needs to happen once to the rootCmd.
func Execute() {
	gs := state.NewGlobalState(context.Background())
	newRootCommand(gs).execute()
}

// ExecuteWithGlobalState runs the root command with an existing GlobalState.
// We might unify it with `Execute` function, but we don't want to modify the Execute()
// signature to avoid breaking k6 extensions.
func ExecuteWithGlobalState(gs *state.GlobalState) {
	newRootCommand(gs).execute()
}

=======
>>>>>>> 80ff394a
func (c *rootCommand) stopLoggers() {
	done := make(chan struct{})
	go func() {
		c.loggersWg.Wait()
		close(done)
	}()
	close(c.stopLoggersCh)
	select {
	case <-done:
	case <-time.After(waitLoggerCloseTimeout):
		c.globalState.FallbackLogger.Errorf("The logger didn't stop in %s", waitLoggerCloseTimeout)
	}
}

func rootCmdPersistentFlagSet(gs *state.GlobalState) *pflag.FlagSet {
	flags := pflag.NewFlagSet("", pflag.ContinueOnError)
	// TODO: refactor this config, the default value management with pflag is
	// simply terrible... :/
	//
	// We need to use `gs.Flags.<value>` both as the destination and as
	// the value here, since the config values could have already been set by
	// their respective environment variables. However, we then also have to
	// explicitly set the DefValue to the respective default value from
	// `gs.DefaultFlags.<value>`, so that the `k6 --help` message is
	// not messed up...

	// TODO(@mstoykov): likely needs work - no env variables and such. No config.json.
	flags.StringArrayVar(&gs.Flags.SecretSource, "secret-source", gs.Flags.SecretSource,
		"setting secret sources for k6 file[=./path.fileformat],")

	flags.StringVar(&gs.Flags.LogOutput, "log-output", gs.Flags.LogOutput,
		"change the output for k6 logs, possible values are stderr,stdout,none,loki[=host:port],file[=./path.fileformat]")
	flags.Lookup("log-output").DefValue = gs.DefaultFlags.LogOutput

	flags.StringVar(&gs.Flags.LogFormat, "log-format", gs.Flags.LogFormat, "log output format")
	flags.Lookup("log-format").DefValue = gs.DefaultFlags.LogFormat

	flags.StringVarP(&gs.Flags.ConfigFilePath, "config", "c", gs.Flags.ConfigFilePath, "JSON config file")
	// And we also need to explicitly set the default value for the usage message here, so things
	// like `K6_CONFIG="blah" k6 run -h` don't produce a weird usage message
	flags.Lookup("config").DefValue = gs.DefaultFlags.ConfigFilePath
	must(cobra.MarkFlagFilename(flags, "config"))

	flags.BoolVar(&gs.Flags.NoColor, "no-color", gs.Flags.NoColor, "disable colored output")
	flags.Lookup("no-color").DefValue = strconv.FormatBool(gs.DefaultFlags.NoColor)

	// TODO: support configuring these through environment variables as well?
	// either with croconf or through the hack above...
	flags.BoolVarP(&gs.Flags.Verbose, "verbose", "v", gs.DefaultFlags.Verbose, "enable verbose logging")
	flags.BoolVarP(&gs.Flags.Quiet, "quiet", "q", gs.DefaultFlags.Quiet, "disable progress updates")
	flags.StringVarP(&gs.Flags.Address, "address", "a", gs.DefaultFlags.Address, "address for the REST API server")
	flags.BoolVar(
		&gs.Flags.ProfilingEnabled,
		"profiling-enabled",
		gs.DefaultFlags.ProfilingEnabled,
		"enable profiling (pprof) endpoints, k6's REST API should be enabled as well",
	)

	return flags
}

// RawFormatter it does nothing with the message just prints it
type RawFormatter struct{}

// Format renders a single log entry
func (f RawFormatter) Format(entry *logrus.Entry) ([]byte, error) {
	return append([]byte(entry.Message), '\n'), nil
}

// The returned channel will be closed when the logger has finished flushing and pushing logs after
// the provided context is closed. It is closed if the logger isn't buffering and sending messages
// Asynchronously
func (c *rootCommand) setupLoggers(stop <-chan struct{}) error {
	if c.globalState.Flags.Verbose {
		c.globalState.Logger.SetLevel(logrus.DebugLevel)
	}

	var (
		hook log.AsyncHook
		err  error
	)

	loggerForceColors := false // disable color by default
	switch line := c.globalState.Flags.LogOutput; {
	case line == "stderr":
		loggerForceColors = !c.globalState.Flags.NoColor && c.globalState.Stderr.IsTTY
		c.globalState.Logger.SetOutput(c.globalState.Stderr)
	case line == "stdout":
		loggerForceColors = !c.globalState.Flags.NoColor && c.globalState.Stdout.IsTTY
		c.globalState.Logger.SetOutput(c.globalState.Stdout)
	case line == "none":
		c.globalState.Logger.SetOutput(io.Discard)
	case strings.HasPrefix(line, "loki"):
		c.loggerIsRemote = true
		hook, err = log.LokiFromConfigLine(c.globalState.FallbackLogger, line)
		if err != nil {
			return err
		}
		c.globalState.Flags.LogFormat = "raw"
	case strings.HasPrefix(line, "file"):
		hook, err = log.FileHookFromConfigLine(
			c.globalState.FS, c.globalState.Getwd,
			c.globalState.FallbackLogger, line,
		)
		if err != nil {
			return err
		}
	default:
		return fmt.Errorf("unsupported log output '%s'", line)
	}

	switch c.globalState.Flags.LogFormat {
	case "raw":
		c.globalState.Logger.SetFormatter(&RawFormatter{})
		c.globalState.Logger.Debug("Logger format: RAW")
	case "json":
		c.globalState.Logger.SetFormatter(&logrus.JSONFormatter{})
		c.globalState.Logger.Debug("Logger format: JSON")
	default:
		c.globalState.Logger.SetFormatter(&logrus.TextFormatter{
			ForceColors: loggerForceColors, DisableColors: c.globalState.Flags.NoColor,
		})
		c.globalState.Logger.Debug("Logger format: TEXT")
	}

	secretsources, err := createSecretSources(c.globalState)
	if err != nil {
		return err
	}
	// it is important that we add this hook first as hooks are executed in order of addition
	// and this means no other hook will get secrets
	var secretsHook logrus.Hook
	c.globalState.SecretsManager, secretsHook, err = secretsource.NewManager(secretsources)
	if err != nil {
		return err
	}
	if len(secretsources) != 0 {
		// don't actually filter anything if there will be no secrets
		c.globalState.Logger.AddHook(secretsHook)
	}

	cancel := func() {} // noop as default
	if hook != nil {
		ctx := context.Background()
		ctx, cancel = context.WithCancel(ctx)
		c.setLoggerHook(ctx, hook)
	}

	// Sometimes the Go runtime uses the standard log output to
	// log some messages directly.
	// It does when an invalid char is found in a Cookie.
	// Check for details https://github.com/grafana/k6/issues/711#issue-341414887
	w := c.globalState.Logger.Writer()
	stdlog.SetOutput(w)
	c.loggersWg.Add(1)
	go func() {
		<-stop
		cancel()
		_ = w.Close()
		c.loggersWg.Done()
	}()
	return nil
}

func (c *rootCommand) setLoggerHook(ctx context.Context, h log.AsyncHook) {
	c.loggersWg.Add(1)
	go func() {
		h.Listen(ctx)
		c.loggersWg.Done()
	}()
	c.globalState.Logger.AddHook(h)
	c.globalState.Logger.SetOutput(io.Discard) // don't output to anywhere else
}

func createSecretSources(gs *state.GlobalState) (map[string]secretsource.Source, error) {
	baseParams := secretsource.Params{
		Logger:      gs.Logger,
		Environment: gs.Env,
		FS:          gs.FS,
		Usage:       gs.Usage,
	}

	result := make(map[string]secretsource.Source)
	for _, line := range gs.Flags.SecretSource {
		t, config, ok := strings.Cut(line, "=")
		if !ok {
			return nil, fmt.Errorf("couldn't parse secret source configuration %q", line)
		}
		secretSources := ext.Get(ext.SecretSourceExtension)
		found, ok := secretSources[t]
		if !ok {
			return nil, fmt.Errorf("no secret source for type %q for configuration %q", t, line)
		}
		c := found.Module.(secretsource.Constructor) //nolint:forcetypeassert
		params := baseParams
		name, isDefault, config := extractNameAndDefault(config)
		params.ConfigArgument = config

		secretSource, err := c(params)
		if err != nil {
			return nil, err
		}
		_, alreadRegistered := result[name]
		if alreadRegistered {
			return nil, fmt.Errorf("secret source for name %q already registered before configuration %q", t, line)
		}
		result[name] = secretSource
		if isDefault {
			if _, ok := result["default"]; ok {
				return nil, fmt.Errorf("can't have two secret sources that are default ones, second one was %q", config)
			}
			result["default"] = secretSource
		}
	}

	if len(result) == 1 {
		for _, l := range result {
			result["default"] = l
		}
	}

	return result, nil
}

func extractNameAndDefault(config string) (name string, isDefault bool, remaining string) {
	list := strings.Split(config, ",")
	remainingArray := make([]string, 0, len(list))
	for _, kv := range list {
		if kv == "default" {
			isDefault = true
			continue
		}
		k, v, _ := strings.Cut(kv, "=")
		if k == "name" {
			name = v
			continue
		}
		remainingArray = append(remainingArray, kv)
	}
	return name, isDefault, strings.Join(remainingArray, ",")
}<|MERGE_RESOLUTION|>--- conflicted
+++ resolved
@@ -133,23 +133,6 @@
 	}
 }
 
-<<<<<<< HEAD
-// Execute adds all child commands to the root command sets flags appropriately.
-// This is called by main.main(). It only needs to happen once to the rootCmd.
-func Execute() {
-	gs := state.NewGlobalState(context.Background())
-	newRootCommand(gs).execute()
-}
-
-// ExecuteWithGlobalState runs the root command with an existing GlobalState.
-// We might unify it with `Execute` function, but we don't want to modify the Execute()
-// signature to avoid breaking k6 extensions.
-func ExecuteWithGlobalState(gs *state.GlobalState) {
-	newRootCommand(gs).execute()
-}
-
-=======
->>>>>>> 80ff394a
 func (c *rootCommand) stopLoggers() {
 	done := make(chan struct{})
 	go func() {
