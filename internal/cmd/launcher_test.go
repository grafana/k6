--- conflicted
+++ resolved
@@ -5,10 +5,7 @@
 	"errors"
 	"fmt"
 	"io"
-<<<<<<< HEAD
 	"io/fs"
-=======
->>>>>>> 088ef8f2
 	"os"
 	"path/filepath"
 	"testing"
@@ -404,26 +401,6 @@
 	}
 }
 
-<<<<<<< HEAD
-func TestIOFSBridgeOpen(t *testing.T) {
-	t.Parallel()
-
-	testfs := afero.NewMemMapFs()
-	require.NoError(t, fsext.WriteFile(testfs, "abasicpath/onetwo.txt", []byte(`test123`), 0o644))
-
-	bridge := &ioFSBridge{fsext: testfs}
-
-	// It asserts that the bridge implements io/fs.FS
-	goiofs := fs.FS(bridge)
-	f, err := goiofs.Open("abasicpath/onetwo.txt")
-	require.NoError(t, err)
-	require.NotNil(t, f)
-
-	content, err := io.ReadAll(f)
-	require.NoError(t, err)
-
-	assert.Equal(t, "test123", string(content))
-=======
 func TestIsCustomBuildRequired(t *testing.T) {
 	t.Parallel()
 
@@ -513,6 +490,26 @@
 	}
 }
 
+func TestIOFSBridgeOpen(t *testing.T) {
+	t.Parallel()
+
+	testfs := afero.NewMemMapFs()
+	require.NoError(t, fsext.WriteFile(testfs, "abasicpath/onetwo.txt", []byte(`test123`), 0o644))
+
+	bridge := &ioFSBridge{fsext: testfs}
+
+	// It asserts that the bridge implements io/fs.FS
+	goiofs := fs.FS(bridge)
+	f, err := goiofs.Open("abasicpath/onetwo.txt")
+	require.NoError(t, err)
+	require.NotNil(t, f)
+
+	content, err := io.ReadAll(f)
+	require.NoError(t, err)
+
+	assert.Equal(t, "test123", string(content))
+}
+
 func TestGetBuildServiceURL(t *testing.T) {
 	t.Parallel()
 
@@ -567,5 +564,4 @@
 			}
 		})
 	}
->>>>>>> 088ef8f2
 }