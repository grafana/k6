/*
 *
 * k6 - a next-generation load testing tool
 * Copyright (C) 2016 Load Impact
 *
 * This program is free software: you can redistribute it and/or modify
 * it under the terms of the GNU Affero General Public License as
 * published by the Free Software Foundation, either version 3 of the
 * License, or (at your option) any later version.
 *
 * This program is distributed in the hope that it will be useful,
 * but WITHOUT ANY WARRANTY; without even the implied warranty of
 * MERCHANTABILITY or FITNESS FOR A PARTICULAR PURPOSE.  See the
 * GNU Affero General Public License for more details.
 *
 * You should have received a copy of the GNU Affero General Public License
 * along with this program.  If not, see <http://www.gnu.org/licenses/>.
 *
 */

package lib

import (
	"bytes"
	"crypto/tls"
	"encoding/json"
	"fmt"
	"net"
	"reflect"
	"strings"

	"github.com/loadimpact/k6/lib/scheduler"
	"github.com/loadimpact/k6/lib/types"
	"github.com/loadimpact/k6/stats"
	"github.com/pkg/errors"
	"gopkg.in/guregu/null.v3"
)

// DefaultSchedulerName is used as the default key/ID of the scheduler config entries
// that were created due to the use of the shortcut execution control options (i.e. duration+vus,
// iterations+vus, or stages)
const DefaultSchedulerName = "default"

// DefaultSystemTagList includes all of the system tags emitted with metrics by default.
// Other tags that are not enabled by default include: iter, vu, ocsp_status, ip
var DefaultSystemTagList = []string{

	"proto", "subproto", "status", "method", "url", "name", "group", "check", "error", "error_code", "tls_version",
}

// TagSet is a string to bool map (for lookup efficiency) that is used to keep track
// which system tags should be included with with metrics.
type TagSet map[string]bool

// GetTagSet converts a the passed string tag names into the expected string to bool map.
func GetTagSet(tags ...string) TagSet {
	result := TagSet{}
	for _, tag := range tags {
		result[tag] = true
	}
	return result
}

// MarshalJSON converts the tags map to a list (JS array).
func (t TagSet) MarshalJSON() ([]byte, error) {
	var tags []string
	for tag := range t {
		tags = append(tags, tag)
	}
	return json.Marshal(tags)
}

// UnmarshalJSON converts the tag list back to a the expected set (string to bool map).
func (t *TagSet) UnmarshalJSON(data []byte) error {
	var tags []string
	if err := json.Unmarshal(data, &tags); err != nil {
		return err
	}
	if len(tags) != 0 {
		*t = GetTagSet(tags...)
	}
	return nil
}

// UnmarshalText converts the tag list to tagset.
func (t *TagSet) UnmarshalText(data []byte) error {
	var list = bytes.Split(data, []byte(","))
	*t = make(map[string]bool, len(list))
	for _, key := range list {
		key := strings.TrimSpace(string(key))
		if key == "" {
			continue
		}
		(*t)[key] = true
	}
	return nil
}

// Describes a TLS version. Serialised to/from JSON as a string, eg. "tls1.2".
type TLSVersion int

func (v TLSVersion) MarshalJSON() ([]byte, error) {
	return []byte(`"` + SupportedTLSVersionsToString[v] + `"`), nil
}

func (v *TLSVersion) UnmarshalJSON(data []byte) error {
	var str string
	if err := json.Unmarshal(data, &str); err != nil {
		return err
	}
	if str == "" {
		*v = 0
		return nil
	}
	ver, ok := SupportedTLSVersions[str]
	if !ok {
		return errors.Errorf("unknown TLS version: %s", str)
	}
	*v = ver
	return nil
}

// Fields for TLSVersions. Unmarshalling hack.
type TLSVersionsFields struct {
	Min TLSVersion `json:"min"` // Minimum allowed version, 0 = any.
	Max TLSVersion `json:"max"` // Maximum allowed version, 0 = any.
}

// Describes a set (min/max) of TLS versions.
type TLSVersions TLSVersionsFields

func (v *TLSVersions) UnmarshalJSON(data []byte) error {
	var fields TLSVersionsFields
	if err := json.Unmarshal(data, &fields); err != nil {
		var ver TLSVersion
		if err2 := json.Unmarshal(data, &ver); err2 != nil {
			return err
		}
		fields.Min = ver
		fields.Max = ver
	}
	*v = TLSVersions(fields)
	return nil
}

// A list of TLS cipher suites.
// Marshals and unmarshals from a list of names, eg. "TLS_ECDHE_RSA_WITH_RC4_128_SHA".
// BUG: This currently doesn't marshal back to JSON properly!!
type TLSCipherSuites []uint16

func (s *TLSCipherSuites) UnmarshalJSON(data []byte) error {
	var suiteNames []string
	if err := json.Unmarshal(data, &suiteNames); err != nil {
		return err
	}

	var suiteIDs []uint16
	for _, name := range suiteNames {
		if suiteID, ok := SupportedTLSCipherSuites[name]; ok {
			suiteIDs = append(suiteIDs, suiteID)
		} else {
			return errors.New("Unknown cipher suite: " + name)
		}
	}

	*s = suiteIDs

	return nil
}

// Fields for TLSAuth. Unmarshalling hack.
type TLSAuthFields struct {
	// Certificate and key as a PEM-encoded string, including "-----BEGIN CERTIFICATE-----".
	Cert string `json:"cert"`
	Key  string `json:"key"`

	// Domains to present the certificate to. May contain wildcards, eg. "*.example.com".
	Domains []string `json:"domains"`
}

// Defines a TLS client certificate to present to certain hosts.
type TLSAuth struct {
	TLSAuthFields
	certificate *tls.Certificate
}

func (c *TLSAuth) UnmarshalJSON(data []byte) error {
	if err := json.Unmarshal(data, &c.TLSAuthFields); err != nil {
		return err
	}
	if _, err := c.Certificate(); err != nil {
		return err
	}
	return nil
}

func (c *TLSAuth) Certificate() (*tls.Certificate, error) {
	if c.certificate == nil {
		cert, err := tls.X509KeyPair([]byte(c.Cert), []byte(c.Key))
		if err != nil {
			return nil, err
		}
		c.certificate = &cert
	}
	return c.certificate, nil
}

type Options struct {
	// Should the test start in a paused state?
	Paused null.Bool `json:"paused" envconfig:"paused"`

	// Initial values for VUs, max VUs, duration cap, iteration cap, and stages.
	// See the Runner or Executor interfaces for more information.
	VUs null.Int `json:"vus" envconfig:"vus"`

	//TODO: deprecate this? or reuse it in the manual control "scheduler"?
	VUsMax     null.Int           `json:"vusMax" envconfig:"vus_max"`
	Duration   types.NullDuration `json:"duration" envconfig:"duration"`
	Iterations null.Int           `json:"iterations" envconfig:"iterations"`
	Stages     []Stage            `json:"stages" envconfig:"stages"`

	Execution scheduler.ConfigMap `json:"execution,omitempty" envconfig:"-"`

	// Timeouts for the setup() and teardown() functions
	SetupTimeout    types.NullDuration `json:"setupTimeout" envconfig:"setup_timeout"`
	TeardownTimeout types.NullDuration `json:"teardownTimeout" envconfig:"teardown_timeout"`

	// Limit HTTP requests per second.
	RPS null.Int `json:"rps" envconfig:"rps"`

	// How many HTTP redirects do we follow?
	MaxRedirects null.Int `json:"maxRedirects" envconfig:"max_redirects"`

	// Default User Agent string for HTTP requests.
	UserAgent null.String `json:"userAgent" envconfig:"user_agent"`

	// How many batch requests are allowed in parallel, in total and per host?
	Batch        null.Int `json:"batch" envconfig:"batch"`
	BatchPerHost null.Int `json:"batchPerHost" envconfig:"batch_per_host"`

	// Should all HTTP requests and responses be logged (excluding body)?
	HttpDebug null.String `json:"httpDebug" envconfig:"http_debug"`

	// Accept invalid or untrusted TLS certificates.
	InsecureSkipTLSVerify null.Bool `json:"insecureSkipTLSVerify" envconfig:"insecure_skip_tls_verify"`

	// Specify TLS versions and cipher suites, and present client certificates.
	TLSCipherSuites *TLSCipherSuites `json:"tlsCipherSuites" envconfig:"tls_cipher_suites"`
	TLSVersion      *TLSVersions     `json:"tlsVersion" envconfig:"tls_version"`
	TLSAuth         []*TLSAuth       `json:"tlsAuth" envconfig:"tlsauth"`

	// Throw warnings (eg. failed HTTP requests) as errors instead of simply logging them.
	Throw null.Bool `json:"throw" envconfig:"throw"`

	// Define thresholds; these take the form of 'metric=["snippet1", "snippet2"]'.
	// To create a threshold on a derived metric based on tag queries ("submetrics"), create a
	// metric on a nonexistent metric named 'real_metric{tagA:valueA,tagB:valueB}'.
	Thresholds map[string]stats.Thresholds `json:"thresholds" envconfig:"thresholds"`

	// Blacklist IP ranges that tests may not contact. Mainly useful in hosted setups.
	BlacklistIPs []*net.IPNet `json:"blacklistIPs" envconfig:"blacklist_ips"`

	// Hosts overrides dns entries for given hosts
	Hosts map[string]net.IP `json:"hosts" envconfig:"hosts"`

	// Disable keep-alive connections
	NoConnectionReuse null.Bool `json:"noConnectionReuse" envconfig:"no_connection_reuse"`

	// Do not reuse connections between VU iterations. This gives more realistic results (depending
	// on what you're looking for), but you need to raise various kernel limits or you'll get
	// errors about running out of file handles or sockets, or being unable to bind addresses.
	NoVUConnectionReuse null.Bool `json:"noVUConnectionReuse" envconfig:"no_vu_connection_reuse"`

	// MinIterationDuration can be used to force VUs to pause between iterations if a specific
	// iteration is shorter than the specified value.
	MinIterationDuration types.NullDuration `json:"minIterationDuration" envconfig:"min_iteration_duration"`

	// These values are for third party collectors' benefit.
	// Can't be set through env vars.
	External map[string]json.RawMessage `json:"ext" ignored:"true"`

	// Summary trend stats for trend metrics (response times) in CLI output
	SummaryTrendStats []string `json:"summaryTrendStats" envconfig:"summary_trend_stats"`

	// Summary time unit for summary metrics (response times) in CLI output
	SummaryTimeUnit null.String `json:"summaryTimeUnit" envconfig:"summary_time_unit"`

	// Which system tags to include with metrics ("method", "vu" etc.)
	SystemTags TagSet `json:"systemTags" envconfig:"system_tags"`

	// Tags to be applied to all samples for this running
	RunTags *stats.SampleTags `json:"tags" envconfig:"tags"`

	// Buffer size of the channel for metric samples; 0 means unbuffered
	MetricSamplesBufferSize null.Int `json:"metricSamplesBufferSize" envconfig:"metric_samples_buffer_size"`

	// Do not reset cookies after a VU iteration
	NoCookiesReset null.Bool `json:"noCookiesReset" envconfig:"no_cookies_reset"`

	// Discard Http Responses Body
	DiscardResponseBodies null.Bool `json:"discardResponseBodies" envconfig:"discard_response_bodies"`

<<<<<<< HEAD
	// Nic to be used for injection
	Nic null.String `json:"nic" envconfig:"nic"`
=======
	// Redirect console logging to a file
	ConsoleOutput null.String `json:"-" envconfig:"console_output"`
>>>>>>> 6dd6f505
}

// Returns the result of overwriting any fields with any that are set on the argument.
//
// Example:
//   a := Options{VUs: null.IntFrom(10), VUsMax: null.IntFrom(10)}
//   b := Options{VUs: null.IntFrom(5)}
//   a.Apply(b) // Options{VUs: null.IntFrom(5), VUsMax: null.IntFrom(10)}
func (o Options) Apply(opts Options) Options {
	if opts.Paused.Valid {
		o.Paused = opts.Paused
	}
	if opts.VUs.Valid {
		o.VUs = opts.VUs
	}
	if opts.VUsMax.Valid {
		o.VUsMax = opts.VUsMax
	}

	// Specifying duration, iterations, stages, or execution in a "higher" config tier
	// will overwrite all of the the previous execution settings (if any) from any
	// "lower" config tiers
	// Still, if more than one of those options is simultaneously specified in the same
	// config tier, they will be preserved, so the validation after we've consolidated
	// all of the options can return an error.
	if opts.Duration.Valid || opts.Iterations.Valid || opts.Stages != nil || opts.Execution != nil {
		//TODO: uncomment this after we start using the new schedulers
		/*
			o.Duration = types.NewNullDuration(0, false)
			o.Iterations = null.NewInt(0, false)
			o.Stages = nil
		*/
		o.Execution = nil
	}

	if opts.Duration.Valid {
		o.Duration = opts.Duration
	}
	if opts.Iterations.Valid {
		o.Iterations = opts.Iterations
	}
	if opts.Stages != nil {
		o.Stages = []Stage{}
		for _, s := range opts.Stages {
			if s.Duration.Valid {
				o.Stages = append(o.Stages, s)
			}
		}
	}
	// o.Execution can also be populated by the duration/iterations/stages config shortcuts, but
	// that happens after the configuration from the different sources is consolidated. It can't
	// happen here, because something like `K6_ITERATIONS=10 k6 run --vus 5 script.js` wont't
	// work correctly at this level.
	if opts.Execution != nil {
		o.Execution = opts.Execution
	}
	if opts.SetupTimeout.Valid {
		o.SetupTimeout = opts.SetupTimeout
	}
	if opts.TeardownTimeout.Valid {
		o.TeardownTimeout = opts.TeardownTimeout
	}
	if opts.RPS.Valid {
		o.RPS = opts.RPS
	}
	if opts.MaxRedirects.Valid {
		o.MaxRedirects = opts.MaxRedirects
	}
	if opts.UserAgent.Valid {
		o.UserAgent = opts.UserAgent
	}
	if opts.Batch.Valid {
		o.Batch = opts.Batch
	}
	if opts.BatchPerHost.Valid {
		o.BatchPerHost = opts.BatchPerHost
	}
	if opts.HttpDebug.Valid {
		o.HttpDebug = opts.HttpDebug
	}
	if opts.InsecureSkipTLSVerify.Valid {
		o.InsecureSkipTLSVerify = opts.InsecureSkipTLSVerify
	}
	if opts.TLSCipherSuites != nil {
		o.TLSCipherSuites = opts.TLSCipherSuites
	}
	if opts.TLSVersion != nil {
		o.TLSVersion = opts.TLSVersion
	}
	if opts.TLSAuth != nil {
		o.TLSAuth = opts.TLSAuth
	}
	if opts.Throw.Valid {
		o.Throw = opts.Throw
	}
	if opts.Thresholds != nil {
		o.Thresholds = opts.Thresholds
	}
	if opts.BlacklistIPs != nil {
		o.BlacklistIPs = opts.BlacklistIPs
	}
	if opts.Hosts != nil {
		o.Hosts = opts.Hosts
	}
	if opts.NoConnectionReuse.Valid {
		o.NoConnectionReuse = opts.NoConnectionReuse
	}
	if opts.NoVUConnectionReuse.Valid {
		o.NoVUConnectionReuse = opts.NoVUConnectionReuse
	}
	if opts.MinIterationDuration.Valid {
		o.MinIterationDuration = opts.MinIterationDuration
	}
	if opts.NoCookiesReset.Valid {
		o.NoCookiesReset = opts.NoCookiesReset
	}
	if opts.External != nil {
		o.External = opts.External
	}
	if opts.SummaryTrendStats != nil {
		o.SummaryTrendStats = opts.SummaryTrendStats
	}
	if opts.SummaryTimeUnit.Valid {
		o.SummaryTimeUnit = opts.SummaryTimeUnit
	}
	if opts.Nic.Valid {
		o.Nic = opts.Nic
	}
	if opts.SystemTags != nil {
		o.SystemTags = opts.SystemTags
	}
	if !opts.RunTags.IsEmpty() {
		o.RunTags = opts.RunTags
	}
	if opts.MetricSamplesBufferSize.Valid {
		o.MetricSamplesBufferSize = opts.MetricSamplesBufferSize
	}
	if opts.DiscardResponseBodies.Valid {
		o.DiscardResponseBodies = opts.DiscardResponseBodies
	}
	if opts.ConsoleOutput.Valid {
		o.ConsoleOutput = opts.ConsoleOutput
	}

	return o
}

// Validate checks if all of the specified options make sense
func (o Options) Validate() []error {
	//TODO: validate all of the other options... that we should have already been validating...
	//TODO: maybe integrate an external validation lib: https://github.com/avelino/awesome-go#validation
	return o.Execution.Validate()
}

// ForEachSpecified enumerates all struct fields and calls the supplied function with each
// element that is valid. It panics for any unfamiliar or unexpected fields, so make sure
// new fields in Options are accounted for.
func (o Options) ForEachSpecified(structTag string, callback func(key string, value interface{})) {
	structType := reflect.TypeOf(o)
	structVal := reflect.ValueOf(o)
	for i := 0; i < structType.NumField(); i++ {
		fieldType := structType.Field(i)
		fieldVal := structVal.Field(i)

		shouldCall := false
		switch fieldType.Type.Kind() {
		case reflect.Struct:
			shouldCall = fieldVal.FieldByName("Valid").Bool()
		case reflect.Slice:
			shouldCall = fieldVal.Len() > 0
		case reflect.Map:
			shouldCall = fieldVal.Len() > 0
		case reflect.Ptr:
			shouldCall = !fieldVal.IsNil()
		default:
			panic(fmt.Sprintf("Unknown Options field %#v", fieldType))
		}

		if shouldCall {
			key, ok := fieldType.Tag.Lookup(structTag)
			if !ok {
				key = fieldType.Name
			}

			callback(key, fieldVal.Interface())
		}
	}
}<|MERGE_RESOLUTION|>--- conflicted
+++ resolved
@@ -300,13 +300,11 @@
 	// Discard Http Responses Body
 	DiscardResponseBodies null.Bool `json:"discardResponseBodies" envconfig:"discard_response_bodies"`
 
-<<<<<<< HEAD
 	// Nic to be used for injection
 	Nic null.String `json:"nic" envconfig:"nic"`
-=======
+
 	// Redirect console logging to a file
 	ConsoleOutput null.String `json:"-" envconfig:"console_output"`
->>>>>>> 6dd6f505
 }
 
 // Returns the result of overwriting any fields with any that are set on the argument.
