--- conflicted
+++ resolved
@@ -54,21 +54,12 @@
     continue-on-error: true
     steps:
       - name: Checkout code
-<<<<<<< HEAD
-        uses: actions/checkout@v3
+        uses: actions/checkout@v4
       - name: Download Go tip
         env:
           GITHUB_TOKEN: ${{ secrets.GITHUB_TOKEN }}
         run: |
           gh release download ${{ matrix.platform }} --repo grafana/gotip --pattern 'go.zip'
-=======
-        uses: actions/checkout@v4
-      - name: Install Go
-        uses: actions/setup-go@v5
-        with:
-          go-version: 1.x
-          check-latest: true
->>>>>>> 1b478bb6
       - name: Install Go tip
         run: |
           unzip go.zip -d $HOME/sdk
