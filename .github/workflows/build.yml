name: Build
on:
  workflow_dispatch:
    inputs:
      k6_version:
        description: 'The version of the release, it must use the semantic versioning format with the v prefix. It is a development release so it is suggested to append a build metadata (e.g. v0.38.0-dev).'
        required: true
      go_version:
        description: 'Go version for building binaries'
        default: '1.x'
        required: true
  push:
    branches:
      - master
    tags:
      - v*
  pull_request:

defaults:
  run:
    shell: bash

permissions:
  contents: read

env:
  APP_NAME: "k6"
  DOCKER_IMAGE_ID: "grafana/k6"
  GHCR_IMAGE_ID: ${{ github.repository }}
  DEFAULT_GO_VERSION: "1.25.x"

jobs:
  configure:
    runs-on: ubuntu-latest
    outputs:
      k6_version: ${{ steps.get_k6_version.outputs.k6_version }}
      go_version: ${{ steps.get_go_version.outputs.go_version }}
      sign_windows_artifacts: ${{ steps.determine_windows_signing.outputs.sign_windows_artifacts }}
    steps:
      - name: Checkout code
        uses: actions/checkout@08c6903cd8c0fde910a37f88322edcfb5dd907a8 # v5
        with:
          fetch-depth: 0
          persist-credentials: false
      - name: Get the k6 version
        id: get_k6_version
        env:
          INPUT_K6_VERSION: ${{ github.event.inputs.k6_version  }}
        run: |
          set -x # Show exactly what commands are executed
          if [[ "${GITHUB_EVENT_NAME}" == "workflow_dispatch" ]] && [[ "${INPUT_K6_VERSION}" != "" ]]; then
            VERSION="${INPUT_K6_VERSION}"
            echo "Building custom dev build with version '${VERSION}' from manual workflow_dispatch..."
          elif [[ "${GITHUB_REF}" =~ ^refs/tags/v.+$ ]]; then
            VERSION="${GITHUB_REF##*/}"
            echo "Building real version tag '${GITHUB_REF}', parsed '${VERSION}' as the actual version..."
          else
            VERSION="$(git describe --tags --always --long --dirty)"
            echo "Building a non-version ref '${GITHUB_REF}', use '${VERSION}' as the version instead..."
          fi
          echo "VERSION=${VERSION}"
          echo "k6_version=${VERSION}" >> $GITHUB_OUTPUT
      - name: Get the used Go version
        id: get_go_version
        env:
          INPUT_GO_VERSION: ${{ github.event.inputs.go_version  }}
        run: |
          set -x # Show exactly what commands are executed
          if [[ "${GITHUB_EVENT_NAME}" == "workflow_dispatch" ]] && [[ "${INPUT_GO_VERSION}" != "" ]]; then
            GO_VERSION="${INPUT_GO_VERSION}"
            echo "Using custom Go version '${GO_VERSION}' from manual workflow_dispatch..."
          else
            GO_VERSION="${DEFAULT_GO_VERSION}"
            echo "Using the default Go version '${GO_VERSION}'..."
          fi
          echo "GO_VERSION=${GO_VERSION}"
          echo "go_version=${GO_VERSION}" >> $GITHUB_OUTPUT

      # Secrets are unavailable when building from project forks, so this
      # will fail for external PRs, even if we wanted to do it. And we don't.
      # We are only going to sign packages that are built from the default branch
      # or a version tag, or manually triggered dev builds, so we have enough
      # assurance that package signing works, but don't sign every PR build.
      - name: Determine whether to sign the Windows artifacts
        id: determine_windows_signing
        env:
          SIGN_FILES: ${{ github.ref_name == github.event.repository.default_branch || startsWith(github.ref, 'refs/tags/v') || github.event_name == 'workflow_dispatch' }}
        run: |
          set -x # Show exactly what commands are executed
          if [[ "${SIGN_FILES}" == "true" ]]; then
            echo "Windows artifacts will be signed"
            sign_windows_artifacts="true"
          else
            echo "Windows artifacts will not be signed"
            sign_windows_artifacts="false"
          fi
          echo "sign_windows_artifacts=${sign_windows_artifacts}" >> ${GITHUB_OUTPUT}

  build:
    runs-on: ubuntu-latest
    needs: [configure]
    env:
      VERSION: ${{ needs.configure.outputs.k6_version }}
    steps:
      - name: Checkout code
        uses: actions/checkout@08c6903cd8c0fde910a37f88322edcfb5dd907a8 # v5
        with:
          fetch-depth: 0
          persist-credentials: false
      - name: Install Go
        uses: actions/setup-go@44694675825211faa026b3c33043df3e48a5fa00 # v6
        with:
          go-version: ${{ needs.configure.outputs.go_version }}
          check-latest: true
          cache: false # against cache-poisoning
      - name: Install nfpm (dep and rpm package builder)
        run: |
          go install github.com/goreleaser/nfpm/v2/cmd/nfpm@v2.16.0
      - name: Install goversioninfo (.syso file creator)
        run: |
          go install github.com/josephspurrier/goversioninfo/cmd/goversioninfo@v1.4.0
      - name: Generate Windows binary metadata (.syso files)
        run: |
          IFS=. read -a version_parts <<< "${VERSION#v}"
          IFS=- read -a version_patch <<< "${version_parts[2]}"

          # Need a blank versioninfo.json for the CLI overrides to work.
          echo '{}' > versioninfo.json
          set -x
          goversioninfo -64 \
            -platform-specific=true \
            -charset="1200" \
            -company="Raintank Inc. d.b.a. Grafana Labs" \
            -copyright="© Raintank Inc. d.b.a. Grafana Labs. Licensed under AGPL." \
            -description="A modern load testing tool, using Go and JavaScript" \
            -icon=packaging/k6.ico \
            -internal-name="k6" \
            -original-name="k6.exe" \
            -product-name="k6" \
            -translation="0x0409" \
            -ver-major="${version_parts[0]}" \
            -ver-minor="${version_parts[1]}" \
            -ver-patch="${version_patch[0]}" \
            -special-build=$(IFS='-'; echo "${version_patch[*]:1}";) \
            -product-version="${VERSION#v}"

          set +x
          ls -lah | grep -i syso

      - name: Build
        run: |
          go version
          ./build-release.sh "dist" "${VERSION}"
      - name: Upload artifacts
        uses: actions/upload-artifact@ea165f8d65b6e75b540449e92b4886f43607fa02 # v4
        with:
          name: binaries
          path: dist/
          retention-days: 7

  build-docker:
    permissions:
      contents: read
      packages: write
      id-token: write
    runs-on: ubuntu-latest
    needs: [configure]
    env:
      VERSION: ${{ needs.configure.outputs.k6_version }}
    steps:
      - name: Checkout code
        uses: actions/checkout@08c6903cd8c0fde910a37f88322edcfb5dd907a8 # v5
        with:
          fetch-depth: 0
          persist-credentials: false
      - name: Build
        run: |
          docker buildx create \
            --name multibuilder \
            --platform linux/amd64,linux/arm64 \
            --bootstrap --use
          docker buildx build \
            --target release \
            --platform linux/amd64,linux/arm64 \
            -t $DOCKER_IMAGE_ID .
      - name: Check
        run: |
          docker buildx build --load -t $DOCKER_IMAGE_ID .
          # Assert that simple cases works for the new built image
          docker run $DOCKER_IMAGE_ID version
          docker run $DOCKER_IMAGE_ID --help
          docker run $DOCKER_IMAGE_ID help
          docker run $DOCKER_IMAGE_ID run --help
          docker run $DOCKER_IMAGE_ID inspect --help
          docker run $DOCKER_IMAGE_ID status --help
          docker run $DOCKER_IMAGE_ID stats --help
          docker run $DOCKER_IMAGE_ID scale --help
          docker run $DOCKER_IMAGE_ID pause --help
          docker run $DOCKER_IMAGE_ID resume --help
      - name: Login to DockerHub
        if: ${{ github.ref == 'refs/heads/master' || startsWith(github.ref, 'refs/tags/v') }}
<<<<<<< HEAD
        uses: grafana/shared-workflows/actions/dockerhub-login@13fb504e3bfe323c1188bf244970d94b2d336e86 # dockerhub-login-v1.0.1
      - name: Login to GitHub Container Registry
        uses: docker/login-action@74a5d142397b4f367a81961eba4e8cd7edddf772 # v3.4.0
=======
        uses: grafana/shared-workflows/actions/dockerhub-login@c6d954f7cd9c0022018982e01268de6cb75b913c # dockerhub-login/v1.0.2
      - name: Login to ghcr.io
>>>>>>> 0b222458
        env:
          GITHUB_ACTOR: ${{ github.actor }}
          GITHUB_TOKEN: ${{ secrets.GITHUB_TOKEN }}
        with:
          registry: ghcr.io
          username: ${ GITHUB_ACTOR }
          password: ${ GITHUB_TOKEN }
        if: ${{ github.ref == 'refs/heads/master' || startsWith(github.ref, 'refs/tags/v') }}
      - name: Publish k6:master images
        if: ${{ github.ref == 'refs/heads/master' }}
        run: |
          echo "Publish $GHCR_IMAGE_ID:master* images"
          docker buildx build --push \
            --target release \
            --platform linux/amd64,linux/arm64 \
            -t $DOCKER_IMAGE_ID:master \
            -t ghcr.io/$GHCR_IMAGE_ID:master .
          docker buildx build --push \
            --target with-browser \
            --platform linux/amd64,linux/arm64 \
            -t $DOCKER_IMAGE_ID:master-with-browser \
            -t ghcr.io/$GHCR_IMAGE_ID:master-with-browser .
      - name: Publish tagged version images
        if: ${{ startsWith(github.ref, 'refs/tags/v') }}
        run: |
          VERSION="${VERSION#v}"
          echo "Publish $GHCR_IMAGE_ID:$VERSION images"
          docker buildx build --push \
            --target release \
            --platform linux/amd64,linux/arm64 \
            -t $DOCKER_IMAGE_ID:$VERSION \
            -t ghcr.io/$GHCR_IMAGE_ID:$VERSION .
          docker buildx build --push \
            --target with-browser \
            --platform linux/amd64,linux/arm64 \
            -t $DOCKER_IMAGE_ID:$VERSION-with-browser \
            -t ghcr.io/$GHCR_IMAGE_ID:$VERSION-with-browser .
          # We also want to tag the latest stable version as latest
          echo "Publish $GHCR_IMAGE_ID:latest"
          docker buildx build --push \
            --target release \
            --platform linux/amd64,linux/arm64 \
            -t $DOCKER_IMAGE_ID:latest \
            -t ghcr.io/$GHCR_IMAGE_ID:latest .
          docker buildx build --push \
            --target with-browser \
            --platform linux/amd64,linux/arm64 \
            -t $DOCKER_IMAGE_ID:latest-with-browser \
            -t ghcr.io/$GHCR_IMAGE_ID:latest-with-browser .

  # Forks, PRs etc. won't actually sign the binary, but the workflow will run most of the same steps as
  # GitHub Actions workflows don't support conditional `needs` so we have to run the signing step unconditionally.
  sign-binaries:
    permissions:
      contents: read
      actions: read
      id-token: write # Required for Vault

    env:
      VERSION: ${{ needs.configure.outputs.k6_version }}

    environment:
      name: azure-trusted-signing

    runs-on: windows-latest
    defaults:
      run:
        shell: pwsh
    needs: [configure, build]
    outputs:
      binary_artifact_name: ${{ steps.assign-artifact-names.outputs.binary-artifact-name }}
      windows_binary_artifact_name: ${{ steps.assign-artifact-names.outputs.windows-binary-artifact-name }}
    steps:
      - name: Download binaries
        uses: actions/download-artifact@634f93cb2916e3fdff6788551b99b062d0335ce0 # v5
        with:
          name: binaries
          path: dist

      - name: Unzip Windows binary
        run: |
          Expand-Archive -Path ".\dist\k6-${env:VERSION}-windows-amd64.zip" -DestinationPath .\packaging\

      - name: Upload artifact for Windows installer build
        uses: actions/upload-artifact@ea165f8d65b6e75b540449e92b4886f43607fa02 # v4
        with:
          name: windows-binary
          path: 'packaging/k6-${{ env.VERSION }}-windows-amd64/k6.exe'
          retention-days: 7
          if-no-files-found: error

      - name: Get secrets for Azure Trusted Signing
        uses: grafana/shared-workflows/actions/get-vault-secrets@a37de51f3d713a30a9e4b21bcdfbd38170020593 # get-vault-secrets/v1.3.0
        id: get-signing-secrets
        if: needs.configure.outputs.sign_windows_artifacts == 'true'
        with:
          export_env: false
          repo_secrets: |
            client-id=azure-trusted-signing:client-id
            subscription-id=azure-trusted-signing:subscription-id
            tenant-id=azure-trusted-signing:tenant-id

      - name: Sign Windows binary
        uses: grafana/shared-workflows/actions/azure-trusted-signing@e86cdb1c0a8cf5df57d3078f285261f7c9577174 # azure-trusted-signing/v1.0.0
        id: sign-artifacts
        if: needs.configure.outputs.sign_windows_artifacts == 'true'
        with:
          application-description: 'Grafana k6'
          artifact-to-sign: 'windows-binary'
          azure-client-id: ${{ fromJSON(steps.get-signing-secrets.outputs.secrets).client-id }}
          azure-subscription-id: ${{ fromJSON(steps.get-signing-secrets.outputs.secrets).subscription-id }}
          azure-tenant-id: ${{ fromJSON(steps.get-signing-secrets.outputs.secrets).tenant-id }}
          signed-artifact-name: 'windows-binary-signed'

      - name: Download signed Windows binary
        uses: actions/download-artifact@634f93cb2916e3fdff6788551b99b062d0335ce0 # v5
        if: needs.configure.outputs.sign_windows_artifacts == 'true'
        with:
          name: ${{ steps.sign-artifacts.outputs.artifact-name }}
          path: 'packaging/k6-${{ env.VERSION }}-windows-amd64'

      # Re-zip the signed Windows binary to replace the original unsigned version
      - name: Zip signed Windows binary
        if: needs.configure.outputs.sign_windows_artifacts == 'true'
        run: |
          Compress-Archive -Path ".\packaging\*" -DestinationPath ".\dist\k6-${env:VERSION}-windows-amd64.zip" -Force

      - name: Upload signed artifacts
        uses: actions/upload-artifact@ea165f8d65b6e75b540449e92b4886f43607fa02 # v4
        if: needs.configure.outputs.sign_windows_artifacts == 'true'
        with:
          name: binaries-signed
          path: dist/
          retention-days: 7
          if-no-files-found: error

      - name: Assign artifact name for Windows binary for installer build
        id: assign-artifact-names
        env:
          BINARY_ARTIFACT_NAME: ${{ needs.configure.outputs.sign_windows_artifacts == 'true' && 'binaries-signed' || 'binaries' }}
          WINDOWS_BINARY_ARTIFACT_NAME: ${{ needs.configure.outputs.sign_windows_artifacts == 'true' && steps.sign-artifacts.outputs.artifact-name || 'windows-binary' }}
        run: |
          echo "binary-artifact-name=${env:BINARY_ARTIFACT_NAME}" >> ${env:GITHUB_OUTPUT}
          echo "windows-binary-artifact-name=${env:WINDOWS_BINARY_ARTIFACT_NAME}" >> ${env:GITHUB_OUTPUT}

  package:
    permissions:
      contents: read
      actions: read

    runs-on: windows-latest
    defaults:
      run:
        shell: pwsh
    needs: [configure, build, sign-binaries]
    env:
      VERSION: ${{ needs.configure.outputs.k6_version }}
    steps:
      - name: Checkout code
        uses: actions/checkout@08c6903cd8c0fde910a37f88322edcfb5dd907a8 # v5
        with:
          persist-credentials: false
      - name: Install pandoc
        uses: crazy-max/ghaction-chocolatey@2526f467ccbd337d307fe179959cabbeca0bc8c0 # v3.4.0
        with:
          args: install -y pandoc
      - name: Install wix tools
        run: |
          curl -Lso wix311-binaries.zip https://github.com/wixtoolset/wix3/releases/download/wix3112rtm/wix311-binaries.zip
          Expand-Archive -Path .\wix311-binaries.zip -DestinationPath .\wix311\
          echo "$pwd\wix311" | Out-File -FilePath $env:GITHUB_PATH -Append
      - name: Download Windows binary
        uses: actions/download-artifact@634f93cb2916e3fdff6788551b99b062d0335ce0 # v5
        with:
          name: ${{ needs.sign-binaries.outputs.windows_binary_artifact_name }}
          path: packaging

      - name: Create the MSI package
        run: |
          $env:VERSION = $env:VERSION -replace 'v(\d+\.\d+\.\d+).*','$1'
          pandoc -s -f markdown -t rtf -o packaging\LICENSE.rtf LICENSE.md
          cd .\packaging
          candle.exe -arch x64 "-dVERSION=${env:VERSION}" k6.wxs
          light.exe -ext WixUIExtension k6.wixobj

      - name: Rename MSI package
        # To keep it consistent with the other artifacts
        run: move "packaging\k6.msi" "packaging\k6-${env:VERSION}-windows-amd64.msi"

      - name: Upload Windows installer
        uses: actions/upload-artifact@ea165f8d65b6e75b540449e92b4886f43607fa02 # v4
        with:
          name: binaries-windows
          path: |
            packaging/k6-*.msi
          retention-days: 7
          if-no-files-found: error

  # Forks, PRs etc. won't actually sign the installer, but the workflow will run most of the same steps as
  # GitHub Actions workflows don't support conditional `needs` so we have to run the signing step unconditionally.
  sign-packages:
    permissions:
      actions: read
      contents: read
      id-token: write # Required for Vault

    environment:
      name: azure-trusted-signing

    outputs:
      artifact_name: ${{ steps.assign-artifact-name.outputs.artifact-name }}

    runs-on: windows-latest
    defaults:
      run:
        shell: pwsh
    needs: [configure, package]
    steps:
      - name: Download Windows artifacts
        uses: actions/download-artifact@634f93cb2916e3fdff6788551b99b062d0335ce0 # v5
        if: needs.configure.outputs.sign_windows_artifacts == 'true'
        with:
          name: binaries-windows
          path: packaging

      - name: Get secrets for Azure Trusted Signing
        uses: grafana/shared-workflows/actions/get-vault-secrets@a37de51f3d713a30a9e4b21bcdfbd38170020593 # get-vault-secrets/v1.3.0
        id: get-signing-secrets
        if: needs.configure.outputs.sign_windows_artifacts == 'true'
        with:
          export_env: false
          repo_secrets: |
            client-id=azure-trusted-signing:client-id
            subscription-id=azure-trusted-signing:subscription-id
            tenant-id=azure-trusted-signing:tenant-id

      - name: Sign Windows installer
        uses: grafana/shared-workflows/actions/azure-trusted-signing@e86cdb1c0a8cf5df57d3078f285261f7c9577174 # azure-trusted-signing/v1.0.0
        id: sign-artifacts
        if: needs.configure.outputs.sign_windows_artifacts == 'true'
        with:
          application-description: 'Grafana k6'
          artifact-to-sign: 'binaries-windows'
          azure-client-id: ${{ fromJSON(steps.get-signing-secrets.outputs.secrets).client-id }}
          azure-subscription-id: ${{ fromJSON(steps.get-signing-secrets.outputs.secrets).subscription-id }}
          azure-tenant-id: ${{ fromJSON(steps.get-signing-secrets.outputs.secrets).tenant-id }}
          signed-artifact-name: 'binaries-windows-signed'

      - name: Assign artifact name for Windows installer
        id: assign-artifact-name
        env:
          ARTIFACT_NAME: ${{ needs.configure.outputs.sign_windows_artifacts == 'true' && steps.sign-artifacts.outputs.artifact-name || 'binaries-windows' }}
        run: |
          echo "artifact-name=${env:ARTIFACT_NAME}" >> ${env:GITHUB_OUTPUT}

  publish-github:
    runs-on: ubuntu-latest
    needs: [configure, sign-binaries, sign-packages]
    if: ${{ startsWith(github.ref, 'refs/tags/v') && github.event_name != 'workflow_dispatch' }}
    env:
      VERSION: ${{ needs.configure.outputs.k6_version }}
    permissions:
       actions: read
       contents: write
    steps:
      - name: Checkout code
        uses: actions/checkout@08c6903cd8c0fde910a37f88322edcfb5dd907a8 # v5
        with:
          persist-credentials: false
      - name: Download binaries
        uses: actions/download-artifact@634f93cb2916e3fdff6788551b99b062d0335ce0 # v5
        with:
          name: ${{ needs.sign-binaries.outputs.binary_artifact_name }}
          path: dist
      - name: Download Windows binaries
        uses: actions/download-artifact@634f93cb2916e3fdff6788551b99b062d0335ce0 # v5
        with:
          name: ${{ needs.sign-packages.outputs.artifact_name }}
          path: dist
      - name: Generate checksum file
        run: cd dist && sha256sum * > "k6-${VERSION}-checksums.txt"
      - name: Anchore SBOM Action
        continue-on-error: true
        uses: anchore/sbom-action@f8bdd1d8ac5e901a77a92f111440fdb1b593736b # v0.20.6
        with:
          artifact-name: k6-${{ env.VERSION }}-spdx.json
          upload-release-assets: false
          output-file: dist/k6-${{ env.VERSION }}-spdx.json
      - name: Create release
        env:
          GITHUB_TOKEN: ${{ secrets.GITHUB_TOKEN }}
        run: |
          set -x
          assets=()
          for asset in ./dist/*; do
            assets+=("$asset")
          done
          gh release create "$VERSION" "${assets[@]}" --target "$GITHUB_SHA" -F "./release notes/${VERSION}.md"

  submit-winget-manifest:
    needs: [configure, publish-github]
    runs-on: windows-2025
    permissions:
      contents: read
      id-token: write
    steps:

    - name: Install WingetCreate
      shell: pwsh
      run: |
        Import-Module Appx -UseWindowsPowerShell
        $appxBundleFile = Join-Path ${env:RUNNER_TEMP} "wingetcreate.msixbundle"
        Invoke-WebRequest https://aka.ms/wingetcreate/latest/msixbundle -OutFile $appxBundleFile
        Add-AppxPackage $appxBundleFile

    - name: Get WinGet token
      uses: grafana/shared-workflows/actions/get-vault-secrets@a37de51f3d713a30a9e4b21bcdfbd38170020593 # get-vault-secrets/v1.3.0
      id: get-token
      with:
        export_env: false
        common_secrets: |
          token=winget-packages:token

    - name: Submit WinGet Manifest
      env:
        PACKAGE_ID: GrafanaLabs.k6
        PACKAGE_VERSION: ${{ needs.configure.outputs.k6_version }}
        WINGET_CREATE_GITHUB_TOKEN: ${{ fromJSON(steps.get-token.outputs.secrets).token }}
      shell: pwsh
      run: |
        wingetcreate token --store
        wingetcreate update ${env:PACKAGE_ID} `
          --urls "${env:GITHUB_SERVER_URL}/${env:GITHUB_REPOSITORY}/releases/download/${env:PACKAGE_VERSION}/k6-${env:PACKAGE_VERSION}-windows-amd64.msi" `
          --version ${env:PACKAGE_VERSION}.TrimStart("v") `
          --submit

  publish-packages:
    runs-on: ubuntu-latest
    needs: [configure, sign-binaries, sign-packages]
    if: ${{ startsWith(github.ref, 'refs/tags/v') && github.event_name != 'workflow_dispatch' }}
    env:
      VERSION: ${{ needs.configure.outputs.k6_version }}
    permissions:
      actions: read
      contents: read
      packages: read
      id-token: write # Required for Vault
    steps:
      - name: Checkout code
        uses: actions/checkout@08c6903cd8c0fde910a37f88322edcfb5dd907a8 # v5
        with:
          persist-credentials: false
      - name: Download binaries
        uses: actions/download-artifact@634f93cb2916e3fdff6788551b99b062d0335ce0 # v5
        with:
          name: ${{ needs.sign-binaries.outputs.binary_artifact_name }}
          path: dist
      - name: Download Windows binaries
        uses: actions/download-artifact@634f93cb2916e3fdff6788551b99b062d0335ce0 # v5
        with:
          name: ${{ needs.sign-packages.outputs.artifact_name }}
          path: dist
      - name: Rename binaries
        # To be consistent with the filenames used in dl.k6.io
        run: |
          mv "dist/k6-$VERSION-windows-amd64.msi" "dist/k6-$VERSION-amd64.msi"
          mv "dist/k6-$VERSION-linux-amd64.rpm" "dist/k6-$VERSION-amd64.rpm"
          mv "dist/k6-$VERSION-linux-amd64.deb" "dist/k6-$VERSION-amd64.deb"
      - uses: grafana/shared-workflows/actions/get-vault-secrets@a37de51f3d713a30a9e4b21bcdfbd38170020593 # get-vault-secrets/v1.3.0
        with:
          repo_secrets: |
            IAM_ROLE_ARN=deploy:packager-iam-role
            AWS_CF_DISTRIBUTION=cloudfront:AWS_CF_DISTRIBUTION
            PGP_SIGN_KEY_PASSPHRASE=pgp:PGP_SIGN_KEY_PASSPHRASE
            PGP_SIGN_KEY=pgp:PGP_SIGN_KEY
            S3_BUCKET=s3:AWS_S3_BUCKET
      - uses: grafana/shared-workflows/actions/aws-auth@85022085ed5314601c05d10e846de56bdd71e369 # aws-auth/v1.0.3
        with:
          aws-region: "us-east-2"
          role-arn: ${{ env.IAM_ROLE_ARN }}
          set-creds-in-environment: true
      - name: Setup docker compose environment
        run: |
          cat > packaging/.env <<EOF
          AWS_ACCESS_KEY_ID=${AWS_ACCESS_KEY_ID}
          AWS_CF_DISTRIBUTION="${AWS_CF_DISTRIBUTION}"
          AWS_DEFAULT_REGION=us-east-2
          AWS_SECRET_ACCESS_KEY=${AWS_SECRET_ACCESS_KEY}
          AWS_SESSION_TOKEN=${AWS_SESSION_TOKEN}
          PGP_SIGN_KEY_PASSPHRASE=${PGP_SIGN_KEY_PASSPHRASE}
          S3_BUCKET=${S3_BUCKET}
          EOF
          echo "${PGP_SIGN_KEY}" > packaging/sign-key.gpg
      - name: Login to GitHub Container Registry
        uses: docker/login-action@74a5d142397b4f367a81961eba4e8cd7edddf772 # v3.4.0
        with:
          registry: ghcr.io
          username: ${ GITHUB_ACTOR }
          password: ${ GITHUB_TOKEN }
      - name: Publish packages
        run: |
          cd packaging
          docker compose pull packager
          docker compose run --rm packager<|MERGE_RESOLUTION|>--- conflicted
+++ resolved
@@ -199,14 +199,9 @@
           docker run $DOCKER_IMAGE_ID resume --help
       - name: Login to DockerHub
         if: ${{ github.ref == 'refs/heads/master' || startsWith(github.ref, 'refs/tags/v') }}
-<<<<<<< HEAD
-        uses: grafana/shared-workflows/actions/dockerhub-login@13fb504e3bfe323c1188bf244970d94b2d336e86 # dockerhub-login-v1.0.1
+        uses: grafana/shared-workflows/actions/dockerhub-login@c6d954f7cd9c0022018982e01268de6cb75b913c # dockerhub-login/v1.0.2
       - name: Login to GitHub Container Registry
         uses: docker/login-action@74a5d142397b4f367a81961eba4e8cd7edddf772 # v3.4.0
-=======
-        uses: grafana/shared-workflows/actions/dockerhub-login@c6d954f7cd9c0022018982e01268de6cb75b913c # dockerhub-login/v1.0.2
-      - name: Login to ghcr.io
->>>>>>> 0b222458
         env:
           GITHUB_ACTOR: ${{ github.actor }}
           GITHUB_TOKEN: ${{ secrets.GITHUB_TOKEN }}
