--- conflicted
+++ resolved
@@ -71,17 +71,14 @@
   branch = "master"
   name = "github.com/Soontao/goHttpDigestClient"
 
-<<<<<<< HEAD
-=======
 [[constraint]]
   branch = "master"
-  name = "github.com/ThomsonReutersEikon/go-ntlm"
+  name = "github.com/Azure/go-ntlmssp"
 
 [[constraint]]
   branch = "master"
   name = "github.com/tidwall/gjson"
 
->>>>>>> f4aec405
 # TODO: remove this once it's no longer necessary
 # https://github.com/manyminds/api2go/issues/304
 [[override]]
@@ -96,7 +93,4 @@
   # TODO: remove this when cobra's license files are not deleted by dep ensure...
   [[prune.project]]
     name = "github.com/spf13/cobra"
-    unused-packages = false
-[[constraint]]
-  branch = "master"
-  name = "github.com/Azure/go-ntlmssp"+    unused-packages = false