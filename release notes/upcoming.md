--- conflicted
+++ resolved
@@ -8,7 +8,6 @@
 
 Thanks to @cheesedosa for both proposing and implementing this!
 
-<<<<<<< HEAD
 ### New result outputs: StatsD and Datadog (#915)
 
 You can now output any metrics k6 collects to StatsD or Datadog by running `k6 run --out statsd script.js` or `k6 run --out datadog script.js` respectively. Both are very similar, but Datadog has a concept of metric tags, the key-value metadata pairs that will allow you to distinguish between requests for different URLs, response statuses, different groups, etc.
@@ -22,7 +21,6 @@
 
 Thanks to @ivoreis for their work on this!
 
-=======
 ### k6/crypto: Random bytes method (#922)
 This feature adds a method to return an array with a number of cryptographically random bytes. It will either return exactly the amount of bytes requested or will throw an exception if something went wrong.
 
@@ -35,7 +33,6 @@
 ```
 
 Thanks to @bookmoons for their work on this!
->>>>>>> 45f99137
 
 ## Bugs fixed!
 
