k6 `v0.47.0` is here 🎉! This release includes:

- (_optional_) `<highlight of breaking changes>`
- `<Summary of new features>` (_one or multiple bullets_)


## Breaking changes

- `#pr`, `<small_break_1>`
- `#pr`, `<small_break_2>`

### (_optional h3_) `<big_breaking_change>` `#pr`

## New features

_optional intro here_

### `<big_feature_1>` `#pr`

_what, why, and what this means for the user_

### `<big_feature_n>` `#pr`

_what, why, and what this means for the user_

### Add gRPC's binary metadata support [#3234](https://github.com/grafana/k6/pull/3234), [xk6-grpc#46](https://github.com/grafana/xk6-grpc/pull/46)

By specification gRPC metadata with the `-bin` postfix should be treated as binary data. These PRs add the support of such metadata to the `k6/net/grpc` and `k6/experimental/grpc` modules.

```js
let resp = client.invoke("grpc.testing.TestService/EmptyCall", {}, { metadata: { "X-Load-Tester-bin": new Uint8Array([2, 200]) } })
```

Thanks, @sapphire-janrain, for contribution!

### Add the reflection metadata [#3343](https://github.com/grafana/k6/pull/3343), [xk6-grpc#46](https://github.com/grafana/xk6-grpc/pull/46)

In some workflows the reflection call should also include some metadata. This PR adds [a new connection parameter `reflectMetadata`](https://k6.io/docs/javascript-api/k6-net-grpc/client/client-connect/#connectparams) that allows to specify the metadata to be sent with the reflection call.

<<<<<<< HEAD
### Add support for browser module's `page.on('console')` [browser#1006](https://github.com/grafana/xk6-browser/pull/1006)

Allows users to register a handler to be executed every time the `console` API methods are called from within the page's JavaScript context. The arguments passed into the handler are defined by the (ConsoleMessage)[https://k6.io/docs/javascript-api/k6-experimental/browser/consolemessage/] class.
=======
### Improved the browser module's cookie API

The browser module now provides a more complete and robust API for handling cookies. We stabilized the cookie API by defining a new [`Cookie` class](https://k6.io/docs/javascript-api/k6-experimental/browser/browsercontext/cookie) ([browser#1008](https://github.com/grafana/xk6-browser/pull/1008), [browser#1030](https://github.com/grafana/xk6-browser/pull/1030)) that can be used while creating and retrieving cookies.

We added a new [`browserContext.cookies([urls])`](https://k6.io/docs/javascript-api/k6-experimental/browser/browsercontext/cookies/) ([browser#1005](https://github.com/grafana/xk6-browser/pull/1005)) method that returns all cookies from the current [browser context](https://k6.io/docs/javascript-api/k6-experimental/browser/browsercontext). The new API also supports filtering cookies by URL ([browser#1016](https://github.com/grafana/xk6-browser/pull/1016)). We also fixed a bug where the `expires` field was not being set correctly while adding cookies using the [`context.addCookie()`](https://k6.io/docs/javascript-api/k6-experimental/browser/browsercontext/addcookies/) method. Lastly, we fixed the existing [`context.clearCookies()`](https://k6.io/docs/javascript-api/k6-experimental/browser/browsercontext/clearcookies) method to clear all cookies from the current [browser context](https://k6.io/docs/javascript-api/k6-experimental/browser/browsercontext).

```js
const context = browser.newContext();
context.addCookies([
    {name: 'foo', value: 'bar', url: 'https://test.k6.io'},
    {name: 'baz', value: 'qux', url: 'https://grafana.com'},
]);

const cookies = context.cookies('https://test.k6.io');
console.log(cookies.length);         // 1
console.log(cookies[0].name);        // foo
console.log(cookies[0].value);       // bar

context.clearCookies();
console.log(context.cookies.length); // 0
```
>>>>>>> 547de606

### UX improvements and enhancements

_Format as `<number> <present_verb> <object>. <credit>`_:

- [#3338](https://github.com/grafana/k6/pull/3338) and [xk6-grpc#48](https://github.com/grafana/xk6-grpc/pull/48). Adds a support of the v1 of the gRPC reflection protocol.
- _`#999` Gives terminal output prettier printing. Thanks to `@person` for the help!_
- `#pr` `<description>`
- `#pr` `<description>`

## Bug fixes

- [xk6-grpc#47](https://github.com/grafana/xk6-grpc/pull/47) fix the premature closing of the stream when a stream's client has finished sending. Thanks, @thiagodpf, for reporting!
- [#3344](https://github.com/grafana/k6/pull/3344) and [xk6-grpc#49](https://github.com/grafana/xk6-grpc/pull/49) adds (fixes) the support of google protobuf wrappers. Thanks, @zibul444, for reporting!
- [browser#1040](https://github.com/grafana/xk6-browser/pull/1040) fix the `context.clearCookies()` method to clear all cookies from the current browser context.
- [browser#1031](https://github.com/grafana/xk6-browser/pull/1031) fix the `expires` field while adding cookies using the `context.addCookie()` method.
- [browser#1039](https://github.com/grafana/xk6-browser/pull/1039) fix Goja conversions while adding and retrieving cookies.

## Maintenance and internal improvements

_Format as `<number> <present_verb> <object>. <credit>`_:
- _`#2770` Refactors parts of the JS module._
- [#3342](https://github.com/grafana/k6/pull/3342). Updates xk6-grpc to the latest version. This change brings all the latest fixes and improvements to the experimental gRPC module.

## _Optional_ Roadmap

_Discussion of future plans_
<|MERGE_RESOLUTION|>--- conflicted
+++ resolved
@@ -37,11 +37,6 @@
 
 In some workflows the reflection call should also include some metadata. This PR adds [a new connection parameter `reflectMetadata`](https://k6.io/docs/javascript-api/k6-net-grpc/client/client-connect/#connectparams) that allows to specify the metadata to be sent with the reflection call.
 
-<<<<<<< HEAD
-### Add support for browser module's `page.on('console')` [browser#1006](https://github.com/grafana/xk6-browser/pull/1006)
-
-Allows users to register a handler to be executed every time the `console` API methods are called from within the page's JavaScript context. The arguments passed into the handler are defined by the (ConsoleMessage)[https://k6.io/docs/javascript-api/k6-experimental/browser/consolemessage/] class.
-=======
 ### Improved the browser module's cookie API
 
 The browser module now provides a more complete and robust API for handling cookies. We stabilized the cookie API by defining a new [`Cookie` class](https://k6.io/docs/javascript-api/k6-experimental/browser/browsercontext/cookie) ([browser#1008](https://github.com/grafana/xk6-browser/pull/1008), [browser#1030](https://github.com/grafana/xk6-browser/pull/1030)) that can be used while creating and retrieving cookies.
@@ -63,7 +58,10 @@
 context.clearCookies();
 console.log(context.cookies.length); // 0
 ```
->>>>>>> 547de606
+
+### Add support for browser module's `page.on('console')` [browser#1006](https://github.com/grafana/xk6-browser/pull/1006)
+
+Allows users to register a handler to be executed every time the `console` API methods are called from within the page's JavaScript context. The arguments passed into the handler are defined by the (ConsoleMessage)[https://k6.io/docs/javascript-api/k6-experimental/browser/consolemessage/] class.
 
 ### UX improvements and enhancements
 
