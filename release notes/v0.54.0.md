--- conflicted
+++ resolved
@@ -129,13 +129,10 @@
 
 ## Bug fixes
 
+- [#3947](https://github.com/grafana/k6/pull/3947) fixes panic when `options` is `nil` (e.g. exported from a module where it isn't really exported).
 - [browser#1406](https://github.com/grafana/xk6-browser/pull/1406) fixes panic on iframe attach when iframe didn't contain any UI elements.
-<<<<<<< HEAD
-- [#3947](https://github.com/grafana/k6/pull/3947) fixes panic when `options` is `nil` (e.g. exported from a module where it isn't really exported).
-=======
 - [browser#1420](https://github.com/grafana/xk6-browser/pull/1420) uses the vu context to control the iterations lifecycle which helps k6 shutdown in a timely manner when a test is aborted.
 - [browser#1421](https://github.com/grafana/xk6-browser/pull/1421) fixes the navigation span by starting when the page starts to load so that it's a better representation of how long the test was on a page.
->>>>>>> a52892ee
 
 ## Maintenance and internal improvements
 
