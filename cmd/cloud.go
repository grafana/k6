--- conflicted
+++ resolved
@@ -64,13 +64,8 @@
         k6 cloud script.js`[1:],
 	Args: exactArgsWithMsg(1, "arg should either be \"-\", if reading script from stdin, or a path to a script file"),
 	RunE: func(cmd *cobra.Command, args []string) error {
-<<<<<<< HEAD
-		//TODO: disable in quiet mode?
+		// TODO: disable in quiet mode?
 		_, _ = BannerColor.Fprintf(stdout, "\n%s\n\n", consts.Banner())
-=======
-		// TODO: disable in quiet mode?
-		_, _ = BannerColor.Fprintf(stdout, "\n%s\n\n", consts.Banner)
->>>>>>> 3f1bafa4
 
 		progressBar := pb.New(
 			pb.WithConstLeft(" Init"),
