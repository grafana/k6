--- conflicted
+++ resolved
@@ -228,16 +228,10 @@
 	flags.BoolVarP(&c.verbose, "verbose", "v", false, "enable verbose logging")
 	flags.BoolVarP(&quiet, "quiet", "q", false, "disable progress updates")
 	flags.BoolVar(&noColor, "no-color", false, "disable colored output")
-<<<<<<< HEAD
-	flags.StringVar(&logFmt, "logformat", "", "log output format")
-	flags.StringVarP(&address, "address", "a", "0.0.0.0:6565", "address for the api server")
-=======
 	flags.StringVar(&c.logOutput, "log-output", "stderr",
 		"change the output for k6 logs, possible values are stderr,stdout,none,loki[=host:port]")
 	flags.StringVar(&c.logFmt, "logformat", "", "log output format") // TODO rename to log-format and warn on old usage
-	flags.StringVarP(&address, "address", "a", "localhost:6565", "address for the api server")
->>>>>>> 75d30e6a
-
+	flags.StringVarP(&address, "address", "a", "0.0.0.0:6565", "address for the api server")
 	// TODO: Fix... This default value needed, so both CLI flags and environment variables work
 	flags.StringVarP(&configFilePath, "config", "c", configFilePath, "JSON config file")
 	// And we also need to explicitly set the default value for the usage message here, so things
