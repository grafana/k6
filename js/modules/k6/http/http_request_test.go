/*
 *
 * k6 - a next-generation load testing tool
 * Copyright (C) 2016 Load Impact
 *
 * This program is free software: you can redistribute it and/or modify
 * it under the terms of the GNU Affero General Public License as
 * published by the Free Software Foundation, either version 3 of the
 * License, or (at your option) any later version.
 *
 * This program is distributed in the hope that it will be useful,
 * but WITHOUT ANY WARRANTY; without even the implied warranty of
 * MERCHANTABILITY or FITNESS FOR A PARTICULAR PURPOSE.  See the
 * GNU Affero General Public License for more details.
 *
 * You should have received a copy of the GNU Affero General Public License
 * along with this program.  If not, see <http://www.gnu.org/licenses/>.
 *
 */

package http

import (
	"bytes"
	"context"
	"fmt"
	"io/ioutil"
	"net/http"
	"net/http/cookiejar"
	"net/url"
	"strconv"
	"strings"
	"testing"
	"time"

	"github.com/dop251/goja"
	"github.com/loadimpact/k6/js/common"
	"github.com/loadimpact/k6/lib"
	"github.com/loadimpact/k6/lib/metrics"
	"github.com/loadimpact/k6/lib/testutils"
	"github.com/loadimpact/k6/stats"
	"github.com/oxtoacart/bpool"
	"github.com/sirupsen/logrus"
	logtest "github.com/sirupsen/logrus/hooks/test"
	"github.com/stretchr/testify/assert"
	"github.com/stretchr/testify/require"
	null "gopkg.in/guregu/null.v3"
)

func assertRequestMetricsEmitted(t *testing.T, sampleContainers []stats.SampleContainer, method, url, name string, status int, group string) {
	if name == "" {
		name = url
	}

	seenDuration := false
	seenBlocked := false
	seenConnecting := false
	seenTLSHandshaking := false
	seenSending := false
	seenWaiting := false
	seenReceiving := false
	for _, sampleContainer := range sampleContainers {
		for _, sample := range sampleContainer.GetSamples() {
			tags := sample.Tags.CloneTags()
			if tags["url"] == url {
				switch sample.Metric {
				case metrics.HTTPReqDuration:
					seenDuration = true
				case metrics.HTTPReqBlocked:
					seenBlocked = true
				case metrics.HTTPReqConnecting:
					seenConnecting = true
				case metrics.HTTPReqTLSHandshaking:
					seenTLSHandshaking = true
				case metrics.HTTPReqSending:
					seenSending = true
				case metrics.HTTPReqWaiting:
					seenWaiting = true
				case metrics.HTTPReqReceiving:
					seenReceiving = true
				}

				assert.Equal(t, strconv.Itoa(status), tags["status"])
				assert.Equal(t, method, tags["method"])
				assert.Equal(t, group, tags["group"])
				assert.Equal(t, name, tags["name"])
			}
		}
	}
	assert.True(t, seenDuration, "url %s didn't emit Duration", url)
	assert.True(t, seenBlocked, "url %s didn't emit Blocked", url)
	assert.True(t, seenConnecting, "url %s didn't emit Connecting", url)
	assert.True(t, seenTLSHandshaking, "url %s didn't emit TLSHandshaking", url)
	assert.True(t, seenSending, "url %s didn't emit Sending", url)
	assert.True(t, seenWaiting, "url %s didn't emit Waiting", url)
	assert.True(t, seenReceiving, "url %s didn't emit Receiving", url)
}

func newRuntime(t *testing.T) (*testutils.HTTPMultiBin, *common.State, chan stats.SampleContainer, *goja.Runtime, *context.Context) {
	tb := testutils.NewHTTPMultiBin(t)

	root, err := lib.NewGroup("", nil)
	require.NoError(t, err)

	logger := logrus.New()
	logger.Level = logrus.DebugLevel

	rt := goja.New()
	rt.SetFieldNameMapper(common.FieldNameMapper{})

	options := lib.Options{
		MaxRedirects: null.IntFrom(10),
		UserAgent:    null.StringFrom("TestUserAgent"),
		Throw:        null.BoolFrom(true),
		SystemTags:   lib.GetTagSet(lib.DefaultSystemTagList...),
		//HttpDebug:    null.StringFrom("full"),
	}
	samples := make(chan stats.SampleContainer, 1000)

	state := &common.State{
		Options:   options,
		Logger:    logger,
		Group:     root,
		TLSConfig: tb.TLSClientConfig,
		Transport: tb.HTTPTransport,
		BPool:     bpool.NewBufferPool(1),
		Samples:   samples,
	}

	ctx := new(context.Context)
	*ctx = context.Background()
	*ctx = common.WithState(*ctx, state)
	*ctx = common.WithRuntime(*ctx, rt)
	rt.Set("http", common.Bind(rt, New(), ctx))

	return tb, state, samples, rt, ctx
}

func TestRequestAndBatch(t *testing.T) {
	t.Parallel()
	tb, state, samples, rt, ctx := newRuntime(t)
	defer tb.Cleanup()
	sr := tb.Replacer.Replace

	// Handple paths with custom logic
	tb.Mux.HandleFunc("/digest-auth/failure", http.HandlerFunc(func(w http.ResponseWriter, r *http.Request) {
		time.Sleep(2 * time.Second)
	}))
	tb.Mux.HandleFunc("/set-cookie-before-redirect", http.HandlerFunc(func(w http.ResponseWriter, r *http.Request) {
		cookie := http.Cookie{
			Name:   "key-foo",
			Value:  "value-bar",
			Path:   "/",
			Domain: sr("HTTPBIN_DOMAIN"),
		}

		http.SetCookie(w, &cookie)

		http.Redirect(w, r, sr("HTTPBIN_URL/get"), 301)
	}))

	t.Run("Redirects", func(t *testing.T) {
		t.Run("tracing", func(t *testing.T) {
			_, err := common.RunString(rt, sr(`
			let res = http.get("HTTPBIN_URL/redirect/9");
			`))
			assert.NoError(t, err)
			bufSamples := stats.GetBufferedSamples(samples)

			reqsCount := 0
			for _, container := range bufSamples {
				for _, sample := range container.GetSamples() {
					if sample.Metric.Name == "http_reqs" {
						reqsCount++
					}
				}
			}

			assert.Equal(t, 10, reqsCount)
			assertRequestMetricsEmitted(t, bufSamples, "GET", sr("HTTPBIN_URL/get"), sr("HTTPBIN_URL/redirect/9"), 200, "")
		})

		t.Run("10", func(t *testing.T) {
			_, err := common.RunString(rt, sr(`http.get("HTTPBIN_URL/redirect/10")`))
			assert.NoError(t, err)
		})
		t.Run("11", func(t *testing.T) {
			_, err := common.RunString(rt, sr(`
			let res = http.get("HTTPBIN_URL/redirect/11");
			if (res.status != 302) { throw new Error("wrong status: " + res.status) }
			if (res.url != "HTTPBIN_URL/relative-redirect/1") { throw new Error("incorrect URL: " + res.url) }
			if (res.headers["Location"] != "/get") { throw new Error("incorrect Location header: " + res.headers["Location"]) }
			`))
			assert.NoError(t, err)

			t.Run("Unset Max", func(t *testing.T) {
				hook := logtest.NewLocal(state.Logger)
				defer hook.Reset()

				oldOpts := state.Options
				defer func() { state.Options = oldOpts }()
				state.Options.MaxRedirects = null.NewInt(10, false)

				_, err := common.RunString(rt, sr(`
				let res = http.get("HTTPBIN_URL/redirect/11");
				if (res.status != 302) { throw new Error("wrong status: " + res.status) }
				if (res.url != "HTTPBIN_URL/relative-redirect/1") { throw new Error("incorrect URL: " + res.url) }
				if (res.headers["Location"] != "/get") { throw new Error("incorrect Location header: " + res.headers["Location"]) }
				`))
				assert.NoError(t, err)

				logEntry := hook.LastEntry()
				if assert.NotNil(t, logEntry) {
					assert.Equal(t, logrus.WarnLevel, logEntry.Level)
					assert.Equal(t, sr("HTTPBIN_URL/redirect/11"), logEntry.Data["url"])
					assert.Equal(t, "Stopped after 11 redirects and returned the redirection; pass { redirects: n } in request params or set global maxRedirects to silence this", logEntry.Message)
				}
			})
		})
		t.Run("requestScopeRedirects", func(t *testing.T) {
			_, err := common.RunString(rt, sr(`
			let res = http.get("HTTPBIN_URL/redirect/1", {redirects: 3});
			if (res.status != 200) { throw new Error("wrong status: " + res.status) }
			if (res.url != "HTTPBIN_URL/get") { throw new Error("incorrect URL: " + res.url) }
			`))
			assert.NoError(t, err)
		})
		t.Run("requestScopeNoRedirects", func(t *testing.T) {
			_, err := common.RunString(rt, sr(`
			let res = http.get("HTTPBIN_URL/redirect/1", {redirects: 0});
			if (res.status != 302) { throw new Error("wrong status: " + res.status) }
			if (res.url != "HTTPBIN_URL/redirect/1") { throw new Error("incorrect URL: " + res.url) }
			if (res.headers["Location"] != "/get") { throw new Error("incorrect Location header: " + res.headers["Location"]) }
			`))
			assert.NoError(t, err)
		})
	})
	t.Run("Timeout", func(t *testing.T) {
		t.Run("10s", func(t *testing.T) {
			_, err := common.RunString(rt, sr(`
				http.get("HTTPBIN_URL/delay/1", {
					timeout: 5*1000,
				})
			`))
			assert.NoError(t, err)
		})
		t.Run("10s", func(t *testing.T) {
			hook := logtest.NewLocal(state.Logger)
			defer hook.Reset()

			startTime := time.Now()
			_, err := common.RunString(rt, sr(`
				http.get("HTTPBIN_URL/delay/10", {
					timeout: 1*1000,
				})
			`))
			endTime := time.Now()
			assert.EqualError(t, err, sr("GoError: Get HTTPBIN_URL/delay/10: net/http: request canceled (Client.Timeout exceeded while awaiting headers)"))
			assert.WithinDuration(t, startTime.Add(1*time.Second), endTime, 1*time.Second)

			logEntry := hook.LastEntry()
			if assert.NotNil(t, logEntry) {
				assert.Equal(t, logrus.WarnLevel, logEntry.Level)
				assert.EqualError(t, logEntry.Data["error"].(error), sr("Get HTTPBIN_URL/delay/10: net/http: request canceled (Client.Timeout exceeded while awaiting headers)"))
				assert.Equal(t, "Request Failed", logEntry.Message)
			}
		})
	})
	t.Run("UserAgent", func(t *testing.T) {
		_, err := common.RunString(rt, sr(`
			let res = http.get("HTTPBIN_URL/user-agent");
			if (res.json()['user-agent'] != "TestUserAgent") {
				throw new Error("incorrect user agent: " + res.json()['user-agent'])
			}
		`))
		assert.NoError(t, err)

		t.Run("Override", func(t *testing.T) {
			_, err := common.RunString(rt, sr(`
				let res = http.get("HTTPBIN_URL/user-agent", {
					headers: { "User-Agent": "OtherUserAgent" },
				});
				if (res.json()['user-agent'] != "OtherUserAgent") {
					throw new Error("incorrect user agent: " + res.json()['user-agent'])
				}
			`))
			assert.NoError(t, err)
		})
	})
	t.Run("Compression", func(t *testing.T) {
		t.Run("gzip", func(t *testing.T) {
			_, err := common.RunString(rt, sr(`
				let res = http.get("HTTPSBIN_IP_URL/gzip");
				if (res.json()['gzipped'] != true) {
					throw new Error("unexpected body data: " + res.json()['gzipped'])
				}
			`))
			assert.NoError(t, err)
		})
		t.Run("deflate", func(t *testing.T) {
			_, err := common.RunString(rt, sr(`
				let res = http.get("HTTPBIN_URL/deflate");
				if (res.json()['deflated'] != true) {
					throw new Error("unexpected body data: " + res.json()['deflated'])
				}
			`))
			assert.NoError(t, err)
		})
	})
	t.Run("CompressionWithAcceptEncodingHeader", func(t *testing.T) {
		t.Run("gzip", func(t *testing.T) {
			_, err := common.RunString(rt, sr(`
				let params = { headers: { "Accept-Encoding": "gzip" } };
				let res = http.get("HTTPBIN_URL/gzip", params);
				if (res.json()['gzipped'] != true) {
					throw new Error("unexpected body data: " + res.json()['gzipped'])
				}
			`))
			assert.NoError(t, err)
		})
		t.Run("deflate", func(t *testing.T) {
			_, err := common.RunString(rt, sr(`
				let params = { headers: { "Accept-Encoding": "deflate" } };
				let res = http.get("HTTPBIN_URL/deflate", params);
				if (res.json()['deflated'] != true) {
					throw new Error("unexpected body data: " + res.json()['deflated'])
				}
			`))
			assert.NoError(t, err)
		})
	})
	t.Run("Cancelled", func(t *testing.T) {
		hook := logtest.NewLocal(state.Logger)
		defer hook.Reset()

		oldctx := *ctx
		newctx, cancel := context.WithCancel(oldctx)
		cancel()
		*ctx = newctx
		defer func() { *ctx = oldctx }()

		_, err := common.RunString(rt, sr(`http.get("HTTPBIN_URL/get/");`))
		assert.Error(t, err)
		assert.Nil(t, hook.LastEntry())
	})
	t.Run("HTTP/2", func(t *testing.T) {
		stats.GetBufferedSamples(samples) // Clean up buffered samples from previous tests

		_, err := common.RunString(rt, `
		let res = http.request("GET", "https://http2.akamai.com/demo");
		if (res.status != 200) { throw new Error("wrong status: " + res.status) }
		if (res.proto != "HTTP/2.0") { throw new Error("wrong proto: " + res.proto) }
		`)
		assert.NoError(t, err)

		bufSamples := stats.GetBufferedSamples(samples)
		assertRequestMetricsEmitted(t, bufSamples, "GET", "https://http2.akamai.com/demo", "", 200, "")
		for _, sampleC := range bufSamples {
			for _, sample := range sampleC.GetSamples() {
				proto, ok := sample.Tags.Get("proto")
				assert.True(t, ok)
				assert.Equal(t, "HTTP/2.0", proto)
			}
		}
	})
	t.Run("TLS", func(t *testing.T) {
		t.Run("cert_expired", func(t *testing.T) {
			_, err := common.RunString(rt, `http.get("https://expired.badssl.com/");`)
			assert.EqualError(t, err, "GoError: Get https://expired.badssl.com/: x509: certificate has expired or is not yet valid")
		})
		tlsVersionTests := []struct {
			Name, URL, Version string
		}{
			{Name: "tls10", URL: "https://tls-v1-0.badssl.com:1010/", Version: "http.TLS_1_0"},
			{Name: "tls11", URL: "https://tls-v1-1.badssl.com:1011/", Version: "http.TLS_1_1"},
			{Name: "tls12", URL: "https://badssl.com/", Version: "http.TLS_1_2"},
		}
		for _, versionTest := range tlsVersionTests {
			t.Run(versionTest.Name, func(t *testing.T) {
				_, err := common.RunString(rt, fmt.Sprintf(`
					let res = http.get("%s");
					if (res.tls_version != %s) { throw new Error("wrong TLS version: " + res.tls_version); }
				`, versionTest.URL, versionTest.Version))
				assert.NoError(t, err)
				assertRequestMetricsEmitted(t, stats.GetBufferedSamples(samples), "GET", versionTest.URL, "", 200, "")
			})
		}
		tlsCipherSuiteTests := []struct {
			Name, URL, CipherSuite string
		}{
			{Name: "cipher_suite_cbc", URL: "https://cbc.badssl.com/", CipherSuite: "TLS_ECDHE_RSA_WITH_AES_256_CBC_SHA"},
			{Name: "cipher_suite_ecc384", URL: "https://ecc384.badssl.com/", CipherSuite: "TLS_ECDHE_ECDSA_WITH_AES_128_GCM_SHA256"},
		}
		for _, cipherSuiteTest := range tlsCipherSuiteTests {
			t.Run(cipherSuiteTest.Name, func(t *testing.T) {
				_, err := common.RunString(rt, fmt.Sprintf(`
					let res = http.get("%s");
					if (res.tls_cipher_suite != "%s") { throw new Error("wrong TLS cipher suite: " + res.tls_cipher_suite); }
				`, cipherSuiteTest.URL, cipherSuiteTest.CipherSuite))
				assert.NoError(t, err)
				assertRequestMetricsEmitted(t, stats.GetBufferedSamples(samples), "GET", cipherSuiteTest.URL, "", 200, "")
			})
		}
		t.Run("ocsp_stapled_good", func(t *testing.T) {
			_, err := common.RunString(rt, `
			let res = http.request("GET", "https://stackoverflow.com/");
			if (res.ocsp.status != http.OCSP_STATUS_GOOD) { throw new Error("wrong ocsp stapled response status: " + res.ocsp.status); }
			`)
			assert.NoError(t, err)
			assertRequestMetricsEmitted(t, stats.GetBufferedSamples(samples), "GET", "https://stackoverflow.com/", "", 200, "")
		})
	})
	t.Run("Invalid", func(t *testing.T) {
		hook := logtest.NewLocal(state.Logger)
		defer hook.Reset()

		_, err := common.RunString(rt, `http.request("", "");`)
		assert.EqualError(t, err, "GoError: Get : unsupported protocol scheme \"\"")

		logEntry := hook.LastEntry()
		if assert.NotNil(t, logEntry) {
			assert.Equal(t, logrus.WarnLevel, logEntry.Level)
			assert.Equal(t, "Get : unsupported protocol scheme \"\"", logEntry.Data["error"].(error).Error())
			assert.Equal(t, "Request Failed", logEntry.Message)
		}

		t.Run("throw=false", func(t *testing.T) {
			hook := logtest.NewLocal(state.Logger)
			defer hook.Reset()

			_, err := common.RunString(rt, `
				let res = http.request("", "", { throw: false });
				throw new Error(res.error);
			`)
			assert.EqualError(t, err, "GoError: Get : unsupported protocol scheme \"\"")

			logEntry := hook.LastEntry()
			if assert.NotNil(t, logEntry) {
				assert.Equal(t, logrus.WarnLevel, logEntry.Level)
				assert.EqualError(t, logEntry.Data["error"].(error), "Get : unsupported protocol scheme \"\"")
				assert.Equal(t, "Request Failed", logEntry.Message)
			}
		})
	})
	t.Run("Unroutable", func(t *testing.T) {
		_, err := common.RunString(rt, `http.request("GET", "http://sdafsgdhfjg/");`)
		assert.Error(t, err)
	})

	t.Run("Params", func(t *testing.T) {
		for _, literal := range []string{`undefined`, `null`} {
			t.Run(literal, func(t *testing.T) {
				_, err := common.RunString(rt, fmt.Sprintf(sr(`
				let res = http.request("GET", "HTTPBIN_URL/headers", null, %s);
				if (res.status != 200) { throw new Error("wrong status: " + res.status); }
				`), literal))
				assert.NoError(t, err)
				assertRequestMetricsEmitted(t, stats.GetBufferedSamples(samples), "GET", sr("HTTPBIN_URL/headers"), "", 200, "")
			})
		}

		t.Run("cookies", func(t *testing.T) {
			t.Run("access", func(t *testing.T) {
				cookieJar, err := cookiejar.New(nil)
				assert.NoError(t, err)
				state.CookieJar = cookieJar
				_, err = common.RunString(rt, sr(`
				let res = http.request("GET", "HTTPBIN_URL/cookies/set?key=value", null, { redirects: 0 });
				if (res.cookies.key[0].value != "value") { throw new Error("wrong cookie value: " + res.cookies.key[0].value); }
				`))
				assert.NoError(t, err)
				assertRequestMetricsEmitted(t, stats.GetBufferedSamples(samples), "GET", sr("HTTPBIN_URL/cookies/set?key=value"), "", 302, "")
			})

			t.Run("vuJar", func(t *testing.T) {
				cookieJar, err := cookiejar.New(nil)
				assert.NoError(t, err)
				state.CookieJar = cookieJar
				_, err = common.RunString(rt, sr(`
				let jar = http.cookieJar();
				jar.set("HTTPBIN_URL/cookies", "key", "value");
				let res = http.request("GET", "HTTPBIN_URL/cookies", null, { cookies: { key2: "value2" } });
				if (res.json().key != "value") { throw new Error("wrong cookie value: " + res.json().key); }
				if (res.json().key2 != "value2") { throw new Error("wrong cookie value: " + res.json().key2); }
				let jarCookies = jar.cookiesForURL("HTTPBIN_URL/cookies");
				if (jarCookies.key[0] != "value") { throw new Error("wrong cookie value in jar"); }
				if (jarCookies.key2 != undefined) { throw new Error("unexpected cookie in jar"); }
				`))
				assert.NoError(t, err)
				assertRequestMetricsEmitted(t, stats.GetBufferedSamples(samples), "GET", sr("HTTPBIN_URL/cookies"), "", 200, "")
			})

			t.Run("requestScope", func(t *testing.T) {
				cookieJar, err := cookiejar.New(nil)
				assert.NoError(t, err)
				state.CookieJar = cookieJar
				_, err = common.RunString(rt, sr(`
				let res = http.request("GET", "HTTPBIN_URL/cookies", null, { cookies: { key: "value" } });
				if (res.json().key != "value") { throw new Error("wrong cookie value: " + res.json().key); }
				let jar = http.cookieJar();
				let jarCookies = jar.cookiesForURL("HTTPBIN_URL/cookies");
				if (jarCookies.key != undefined) { throw new Error("unexpected cookie in jar"); }
				`))
				assert.NoError(t, err)
				assertRequestMetricsEmitted(t, stats.GetBufferedSamples(samples), "GET", sr("HTTPBIN_URL/cookies"), "", 200, "")
			})

			t.Run("requestScopeReplace", func(t *testing.T) {
				cookieJar, err := cookiejar.New(nil)
				assert.NoError(t, err)
				state.CookieJar = cookieJar
				_, err = common.RunString(rt, sr(`
				let jar = http.cookieJar();
				jar.set("HTTPBIN_URL/cookies", "key", "value");
				let res = http.request("GET", "HTTPBIN_URL/cookies", null, { cookies: { key: { value: "replaced", replace: true } } });
				if (res.json().key != "replaced") { throw new Error("wrong cookie value: " + res.json().key); }
				let jarCookies = jar.cookiesForURL("HTTPBIN_URL/cookies");
				if (jarCookies.key[0] != "value") { throw new Error("wrong cookie value in jar"); }
				`))
				assert.NoError(t, err)
				assertRequestMetricsEmitted(t, stats.GetBufferedSamples(samples), "GET", sr("HTTPBIN_URL/cookies"), "", 200, "")
			})

			t.Run("redirect", func(t *testing.T) {
				t.Run("set cookie before redirect", func(t *testing.T) {
					cookieJar, err := cookiejar.New(nil)
					assert.NoError(t, err)
					state.CookieJar = cookieJar
					_, err = common.RunString(rt, sr(`
						let res = http.request("GET", "HTTPBIN_URL/set-cookie-before-redirect");
						if (res.status != 200) { throw new Error("wrong status: " + res.status); }
					`))
					assert.NoError(t, err)

					redirectUrl, err := url.Parse(sr("HTTPBIN_URL"))
					assert.NoError(t, err)
					require.Len(t, cookieJar.Cookies(redirectUrl), 1)
					assert.Equal(t, "key-foo", cookieJar.Cookies(redirectUrl)[0].Name)
					assert.Equal(t, "value-bar", cookieJar.Cookies(redirectUrl)[0].Value)

					assertRequestMetricsEmitted(
						t,
						stats.GetBufferedSamples(samples),
						"GET",
						sr("HTTPBIN_URL/get"),
						sr("HTTPBIN_URL/set-cookie-before-redirect"),
						200,
						"",
					)
				})
				t.Run("set cookie after redirect", func(t *testing.T) {
					cookieJar, err := cookiejar.New(nil)
					assert.NoError(t, err)
					state.CookieJar = cookieJar
					_, err = common.RunString(rt, sr(`
						let res = http.request("GET", "HTTPBIN_URL/redirect-to?url=HTTPSBIN_URL/cookies/set?key=value");
						if (res.status != 200) { throw new Error("wrong status: " + res.status); }
					`))
					assert.NoError(t, err)

					redirectUrl, err := url.Parse(sr("HTTPSBIN_URL"))
					assert.NoError(t, err)

					require.Len(t, cookieJar.Cookies(redirectUrl), 1)
					assert.Equal(t, "key", cookieJar.Cookies(redirectUrl)[0].Name)
					assert.Equal(t, "value", cookieJar.Cookies(redirectUrl)[0].Value)

					assertRequestMetricsEmitted(
						t,
						stats.GetBufferedSamples(samples),
						"GET",
						sr("HTTPSBIN_URL/cookies"),
						sr("HTTPBIN_URL/redirect-to?url=HTTPSBIN_URL/cookies/set?key=value"),
						200,
						"",
					)
				})

			})

			t.Run("domain", func(t *testing.T) {
				cookieJar, err := cookiejar.New(nil)
				assert.NoError(t, err)
				state.CookieJar = cookieJar
				_, err = common.RunString(rt, sr(`
				let jar = http.cookieJar();
				jar.set("HTTPBIN_URL/cookies", "key", "value", { domain: "HTTPBIN_DOMAIN" });
				let res = http.request("GET", "HTTPBIN_URL/cookies");
				if (res.json().key != "value") {
					throw new Error("wrong cookie value 1: " + res.json().key);
				}
				jar.set("HTTPBIN_URL/cookies", "key2", "value2", { domain: "example.com" });
				res = http.request("GET", "HTTPBIN_URL/cookies");
				if (res.json().key != "value") {
					throw new Error("wrong cookie value 2: " + res.json().key);
				}
				if (res.json().key2 != undefined) {
					throw new Error("cookie 'key2' unexpectedly found");
				}
				`))
				assert.NoError(t, err)
				assertRequestMetricsEmitted(t, stats.GetBufferedSamples(samples), "GET", sr("HTTPBIN_URL/cookies"), "", 200, "")
			})

			t.Run("path", func(t *testing.T) {
				cookieJar, err := cookiejar.New(nil)
				assert.NoError(t, err)
				state.CookieJar = cookieJar
				_, err = common.RunString(rt, sr(`
				let jar = http.cookieJar();
				jar.set("HTTPBIN_URL/cookies", "key", "value", { path: "/cookies" });
				let res = http.request("GET", "HTTPBIN_URL/cookies");
				if (res.json().key != "value") {
					throw new Error("wrong cookie value: " + res.json().key);
				}
				jar.set("HTTPBIN_URL/cookies", "key2", "value2", { path: "/some-other-path" });
				res = http.request("GET", "HTTPBIN_URL/cookies");
				if (res.json().key != "value") {
					throw new Error("wrong cookie value: " + res.json().key);
				}
				if (res.json().key2 != undefined) {
					throw new Error("cookie 'key2' unexpectedly found");
				}
				`))
				assert.NoError(t, err)
				assertRequestMetricsEmitted(t, stats.GetBufferedSamples(samples), "GET", sr("HTTPBIN_URL/cookies"), "", 200, "")
			})

			t.Run("expires", func(t *testing.T) {
				cookieJar, err := cookiejar.New(nil)
				assert.NoError(t, err)
				state.CookieJar = cookieJar
				_, err = common.RunString(rt, sr(`
				let jar = http.cookieJar();
				jar.set("HTTPBIN_URL/cookies", "key", "value", { expires: "Sun, 24 Jul 1983 17:01:02 GMT" });
				let res = http.request("GET", "HTTPBIN_URL/cookies");
				if (res.json().key != undefined) {
					throw new Error("cookie 'key' unexpectedly found");
				}
				jar.set("HTTPBIN_URL/cookies", "key", "value", { expires: "Sat, 24 Jul 2083 17:01:02 GMT" });
				res = http.request("GET", "HTTPBIN_URL/cookies");
				if (res.json().key != "value") {
					throw new Error("cookie 'key' not found");
				}
				`))
				assert.NoError(t, err)
				assertRequestMetricsEmitted(t, stats.GetBufferedSamples(samples), "GET", sr("HTTPBIN_URL/cookies"), "", 200, "")
			})

			t.Run("secure", func(t *testing.T) {
				cookieJar, err := cookiejar.New(nil)
				assert.NoError(t, err)
				state.CookieJar = cookieJar
				_, err = common.RunString(rt, sr(`
				let jar = http.cookieJar();
				jar.set("HTTPSBIN_IP_URL/cookies", "key", "value", { secure: true });
				let res = http.request("GET", "HTTPSBIN_IP_URL/cookies");
				if (res.json().key != "value") {
					throw new Error("wrong cookie value: " + res.json().key);
				}
				`))
				assert.NoError(t, err)
				assertRequestMetricsEmitted(t, stats.GetBufferedSamples(samples), "GET", sr("HTTPSBIN_IP_URL/cookies"), "", 200, "")
			})

			t.Run("localJar", func(t *testing.T) {
				cookieJar, err := cookiejar.New(nil)
				assert.NoError(t, err)
				state.CookieJar = cookieJar
				_, err = common.RunString(rt, sr(`
				let jar = new http.CookieJar();
				jar.set("HTTPBIN_URL/cookies", "key", "value");
				let res = http.request("GET", "HTTPBIN_URL/cookies", null, { cookies: { key2: "value2" }, jar: jar });
				if (res.json().key != "value") { throw new Error("wrong cookie value: " + res.json().key); }
				if (res.json().key2 != "value2") { throw new Error("wrong cookie value: " + res.json().key2); }
				let jarCookies = jar.cookiesForURL("HTTPBIN_URL/cookies");
				if (jarCookies.key[0] != "value") { throw new Error("wrong cookie value in jar: " + jarCookies.key[0]); }
				if (jarCookies.key2 != undefined) { throw new Error("unexpected cookie in jar"); }
				`))
				assert.NoError(t, err)
				assertRequestMetricsEmitted(t, stats.GetBufferedSamples(samples), "GET", sr("HTTPBIN_URL/cookies"), "", 200, "")
			})
		})

		t.Run("auth", func(t *testing.T) {
			t.Run("basic", func(t *testing.T) {
				url := sr("http://bob:pass@HTTPBIN_IP:HTTPBIN_PORT/basic-auth/bob/pass")

				_, err := common.RunString(rt, fmt.Sprintf(`
				let res = http.request("GET", "%s", null, {});
				if (res.status != 200) { throw new Error("wrong status: " + res.status); }
				`, url))
				assert.NoError(t, err)
				assertRequestMetricsEmitted(t, stats.GetBufferedSamples(samples), "GET", url, "", 200, "")
			})
			t.Run("digest", func(t *testing.T) {
				t.Run("success", func(t *testing.T) {
					url := sr("http://bob:pass@HTTPBIN_IP:HTTPBIN_PORT/digest-auth/auth/bob/pass")

					_, err := common.RunString(rt, fmt.Sprintf(`
					let res = http.request("GET", "%s", null, { auth: "digest" });
					if (res.status != 200) { throw new Error("wrong status: " + res.status); }
					`, url))
					assert.NoError(t, err)
					assertRequestMetricsEmitted(t, stats.GetBufferedSamples(samples), "GET", sr("HTTPBIN_IP_URL/digest-auth/auth/bob/pass"), url, 200, "")
				})
				t.Run("failure", func(t *testing.T) {
					url := sr("http://bob:pass@HTTPBIN_IP:HTTPBIN_PORT/digest-auth/failure")

					_, err := common.RunString(rt, fmt.Sprintf(`
					let res = http.request("GET", "%s", null, { auth: "digest", timeout: 1, throw: false });
					`, url))
					assert.NoError(t, err)
				})
			})
		})

		t.Run("headers", func(t *testing.T) {
			for _, literal := range []string{`null`, `undefined`} {
				t.Run(literal, func(t *testing.T) {
					_, err := common.RunString(rt, fmt.Sprintf(sr(`
					let res = http.request("GET", "HTTPBIN_URL/headers", null, { headers: %s });
					if (res.status != 200) { throw new Error("wrong status: " + res.status); }
					`), literal))
					assert.NoError(t, err)
					assertRequestMetricsEmitted(t, stats.GetBufferedSamples(samples), "GET", sr("HTTPBIN_URL/headers"), "", 200, "")
				})
			}

			t.Run("object", func(t *testing.T) {
				_, err := common.RunString(rt, sr(`
				let res = http.request("GET", "HTTPBIN_URL/headers", null, {
					headers: { "X-My-Header": "value" },
				});
				if (res.status != 200) { throw new Error("wrong status: " + res.status); }
				if (res.json().headers["X-My-Header"] != "value") { throw new Error("wrong X-My-Header: " + res.json().headers["X-My-Header"]); }
				`))
				assert.NoError(t, err)
				assertRequestMetricsEmitted(t, stats.GetBufferedSamples(samples), "GET", sr("HTTPBIN_URL/headers"), "", 200, "")
			})

			t.Run("Host", func(t *testing.T) {
				_, err := common.RunString(rt, sr(`
				let res = http.request("GET", "HTTPBIN_URL/headers", null, {
					headers: { "Host": "HTTPBIN_DOMAIN" },
				});
				if (res.status != 200) { throw new Error("wrong status: " + res.status); }
				if (res.json().headers["Host"] != "HTTPBIN_DOMAIN") { throw new Error("wrong Host: " + res.json().headers["Host"]); }
				`))
				assert.NoError(t, err)
				assertRequestMetricsEmitted(t, stats.GetBufferedSamples(samples), "GET", sr("HTTPBIN_URL/headers"), "", 200, "")
			})
		})

		t.Run("tags", func(t *testing.T) {
			for _, literal := range []string{`null`, `undefined`} {
				t.Run(literal, func(t *testing.T) {
					_, err := common.RunString(rt, fmt.Sprintf(sr(`
					let res = http.request("GET", "HTTPBIN_URL/headers", null, { tags: %s });
					if (res.status != 200) { throw new Error("wrong status: " + res.status); }
					`), literal))
					assert.NoError(t, err)
					assertRequestMetricsEmitted(t, stats.GetBufferedSamples(samples), "GET", sr("HTTPBIN_URL/headers"), "", 200, "")
				})
			}

			t.Run("object", func(t *testing.T) {
				_, err := common.RunString(rt, sr(`
				let res = http.request("GET", "HTTPBIN_URL/headers", null, { tags: { tag: "value" } });
				if (res.status != 200) { throw new Error("wrong status: " + res.status); }
				`))
				assert.NoError(t, err)
				bufSamples := stats.GetBufferedSamples(samples)
				assertRequestMetricsEmitted(t, bufSamples, "GET", sr("HTTPBIN_URL/headers"), "", 200, "")
				for _, sampleC := range bufSamples {
					for _, sample := range sampleC.GetSamples() {
						tagValue, ok := sample.Tags.Get("tag")
						assert.True(t, ok)
						assert.Equal(t, "value", tagValue)
					}
				}
			})

			t.Run("tags-precedence", func(t *testing.T) {
				oldOpts := state.Options
				defer func() { state.Options = oldOpts }()
				state.Options.RunTags = stats.IntoSampleTags(&map[string]string{"runtag1": "val1", "runtag2": "val2"})

				_, err := common.RunString(rt, sr(`
				let res = http.request("GET", "HTTPBIN_URL/headers", null, { tags: { method: "test", name: "myName", runtag1: "fromreq" } });
				if (res.status != 200) { throw new Error("wrong status: " + res.status); }
				`))
				assert.NoError(t, err)

				bufSamples := stats.GetBufferedSamples(samples)
				assertRequestMetricsEmitted(t, bufSamples, "GET", sr("HTTPBIN_URL/headers"), "myName", 200, "")
				for _, sampleC := range bufSamples {
					for _, sample := range sampleC.GetSamples() {
						tagValue, ok := sample.Tags.Get("method")
						assert.True(t, ok)
						assert.Equal(t, "GET", tagValue)

						tagValue, ok = sample.Tags.Get("name")
						assert.True(t, ok)
						assert.Equal(t, "myName", tagValue)

						tagValue, ok = sample.Tags.Get("runtag1")
						assert.True(t, ok)
						assert.Equal(t, "fromreq", tagValue)

						tagValue, ok = sample.Tags.Get("runtag2")
						assert.True(t, ok)
						assert.Equal(t, "val2", tagValue)
					}
				}
			})
		})
	})

	t.Run("GET", func(t *testing.T) {
		_, err := common.RunString(rt, sr(`
		let res = http.get("HTTPBIN_URL/get?a=1&b=2");
		if (res.status != 200) { throw new Error("wrong status: " + res.status); }
		if (res.json().args.a != "1") { throw new Error("wrong ?a: " + res.json().args.a); }
		if (res.json().args.b != "2") { throw new Error("wrong ?b: " + res.json().args.b); }
		`))
		assert.NoError(t, err)
		assertRequestMetricsEmitted(t, stats.GetBufferedSamples(samples), "GET", sr("HTTPBIN_URL/get?a=1&b=2"), "", 200, "")

		t.Run("Tagged", func(t *testing.T) {
			_, err := common.RunString(rt, `
			let a = "1";
			let b = "2";
			let res = http.get(http.url`+"`"+sr(`HTTPBIN_URL/get?a=${a}&b=${b}`)+"`"+`);
			if (res.status != 200) { throw new Error("wrong status: " + res.status); }
			if (res.json().args.a != a) { throw new Error("wrong ?a: " + res.json().args.a); }
			if (res.json().args.b != b) { throw new Error("wrong ?b: " + res.json().args.b); }
			`)
			assert.NoError(t, err)
			assertRequestMetricsEmitted(t, stats.GetBufferedSamples(samples), "GET", sr("HTTPBIN_URL/get?a=1&b=2"), sr("HTTPBIN_URL/get?a=${}&b=${}"), 200, "")
		})
	})
	t.Run("HEAD", func(t *testing.T) {
		_, err := common.RunString(rt, sr(`
		let res = http.head("HTTPBIN_URL/get?a=1&b=2");
		if (res.status != 200) { throw new Error("wrong status: " + res.status); }
		if (res.body.length != 0) { throw new Error("HEAD responses shouldn't have a body"); }
		if (!res.headers["Content-Length"]) { throw new Error("Missing or invalid Content-Length header!"); }
		`))
		assert.NoError(t, err)
		assertRequestMetricsEmitted(t, stats.GetBufferedSamples(samples), "HEAD", sr("HTTPBIN_URL/get?a=1&b=2"), "", 200, "")
	})

	t.Run("OPTIONS", func(t *testing.T) {
		_, err := common.RunString(rt, sr(`
		let res = http.options("HTTPBIN_URL/?a=1&b=2");
		if (res.status != 200) { throw new Error("wrong status: " + res.status); }
		if (!res.headers["Access-Control-Allow-Methods"]) { throw new Error("Missing Access-Control-Allow-Methods header!"); }
		`))
		assert.NoError(t, err)
		assertRequestMetricsEmitted(t, stats.GetBufferedSamples(samples), "OPTIONS", sr("HTTPBIN_URL/?a=1&b=2"), "", 200, "")
	})

	// DELETE HTTP requests shouldn't usually send a request body, they should use url parameters instead; references:
	// https://golang.org/pkg/net/http/#Request.ParseForm
	// https://stackoverflow.com/questions/299628/is-an-entity-body-allowed-for-an-http-delete-request
	// https://tools.ietf.org/html/rfc7231#section-4.3.5
	t.Run("DELETE", func(t *testing.T) {
		_, err := common.RunString(rt, sr(`
		let res = http.del("HTTPBIN_URL/delete?test=mest");
		if (res.status != 200) { throw new Error("wrong status: " + res.status); }
		if (res.json().args.test != "mest") { throw new Error("wrong args: " + JSON.stringify(res.json().args)); }
		`))
		assert.NoError(t, err)
		assertRequestMetricsEmitted(t, stats.GetBufferedSamples(samples), "DELETE", sr("HTTPBIN_URL/delete?test=mest"), "", 200, "")
	})

	postMethods := map[string]string{
		"POST":  "post",
		"PUT":   "put",
		"PATCH": "patch",
	}
	for method, fn := range postMethods {
		t.Run(method, func(t *testing.T) {
			_, err := common.RunString(rt, fmt.Sprintf(sr(`
				let res = http.%s("HTTPBIN_URL/%s", "data");
				if (res.status != 200) { throw new Error("wrong status: " + res.status); }
				if (res.json().data != "data") { throw new Error("wrong data: " + res.json().data); }
				if (res.json().headers["Content-Type"]) { throw new Error("content type set: " + res.json().headers["Content-Type"]); }
				`), fn, strings.ToLower(method)))
			assert.NoError(t, err)
			assertRequestMetricsEmitted(t, stats.GetBufferedSamples(samples), method, sr("HTTPBIN_URL/")+strings.ToLower(method), "", 200, "")

			t.Run("object", func(t *testing.T) {
				_, err := common.RunString(rt, fmt.Sprintf(sr(`
				let res = http.%s("HTTPBIN_URL/%s", {a: "a", b: 2});
				if (res.status != 200) { throw new Error("wrong status: " + res.status); }
				if (res.json().form.a != "a") { throw new Error("wrong a=: " + res.json().form.a); }
				if (res.json().form.b != "2") { throw new Error("wrong b=: " + res.json().form.b); }
				if (res.json().headers["Content-Type"] != "application/x-www-form-urlencoded") { throw new Error("wrong content type: " + res.json().headers["Content-Type"]); }
				`), fn, strings.ToLower(method)))
				assert.NoError(t, err)
				assertRequestMetricsEmitted(t, stats.GetBufferedSamples(samples), method, sr("HTTPBIN_URL/")+strings.ToLower(method), "", 200, "")
				t.Run("Content-Type", func(t *testing.T) {
					_, err := common.RunString(rt, fmt.Sprintf(sr(`
						let res = http.%s("HTTPBIN_URL/%s", {a: "a", b: 2}, {headers: {"Content-Type": "application/x-www-form-urlencoded; charset=utf-8"}});
						if (res.status != 200) { throw new Error("wrong status: " + res.status); }
						if (res.json().form.a != "a") { throw new Error("wrong a=: " + res.json().form.a); }
						if (res.json().form.b != "2") { throw new Error("wrong b=: " + res.json().form.b); }
						if (res.json().headers["Content-Type"] != "application/x-www-form-urlencoded; charset=utf-8") { throw new Error("wrong content type: " + res.json().headers["Content-Type"]); }
						`), fn, strings.ToLower(method)))
					assert.NoError(t, err)
					assertRequestMetricsEmitted(t, stats.GetBufferedSamples(samples), method, sr("HTTPBIN_URL/")+strings.ToLower(method), "", 200, "")
				})
			})
		})
	}

	t.Run("Batch", func(t *testing.T) {
		t.Run("GET", func(t *testing.T) {
			_, err := common.RunString(rt, sr(`
			let reqs = [
				["GET", "HTTPBIN_URL/"],
				["GET", "HTTPBIN_IP_URL/"],
			];
			let res = http.batch(reqs);
			for (var key in res) {
				if (res[key].status != 200) { throw new Error("wrong status: " + res[key].status); }
				if (res[key].url != reqs[key][1]) { throw new Error("wrong url: " + res[key].url); }
			}`))
			assert.NoError(t, err)
			bufSamples := stats.GetBufferedSamples(samples)
			assertRequestMetricsEmitted(t, bufSamples, "GET", sr("HTTPBIN_URL/"), "", 200, "")
			assertRequestMetricsEmitted(t, bufSamples, "GET", sr("HTTPBIN_IP_URL/"), "", 200, "")

			t.Run("Tagged", func(t *testing.T) {
				_, err := common.RunString(rt, sr(`
				let fragment = "get";
				let reqs = [
					["GET", http.url`+"`"+`HTTPBIN_URL/${fragment}`+"`"+`],
					["GET", http.url`+"`"+`HTTPBIN_IP_URL/`+"`"+`],
				];
				let res = http.batch(reqs);
				for (var key in res) {
					if (res[key].status != 200) { throw new Error("wrong status: " + key + ": " + res[key].status); }
					if (res[key].url != reqs[key][1].url) { throw new Error("wrong url: " + key + ": " + res[key].url + " != " + reqs[key][1].url); }
				}`))
				assert.NoError(t, err)
				bufSamples := stats.GetBufferedSamples(samples)
				assertRequestMetricsEmitted(t, bufSamples, "GET", sr("HTTPBIN_URL/get"), sr("HTTPBIN_URL/${}"), 200, "")
				assertRequestMetricsEmitted(t, bufSamples, "GET", sr("HTTPBIN_IP_URL/"), "", 200, "")
			})

			t.Run("Shorthand", func(t *testing.T) {
				_, err := common.RunString(rt, sr(`
				let reqs = [
					"HTTPBIN_URL/",
					"HTTPBIN_IP_URL/",
				];
				let res = http.batch(reqs);
				for (var key in res) {
					if (res[key].status != 200) { throw new Error("wrong status: " + key + ": " + res[key].status); }
					if (res[key].url != reqs[key]) { throw new Error("wrong url: " + key + ": " + res[key].url); }
				}`))
				assert.NoError(t, err)
				bufSamples := stats.GetBufferedSamples(samples)
				assertRequestMetricsEmitted(t, bufSamples, "GET", sr("HTTPBIN_URL/"), "", 200, "")
				assertRequestMetricsEmitted(t, bufSamples, "GET", sr("HTTPBIN_IP_URL/"), "", 200, "")

				t.Run("Tagged", func(t *testing.T) {
					_, err := common.RunString(rt, sr(`
					let fragment = "get";
					let reqs = [
						http.url`+"`"+`HTTPBIN_URL/${fragment}`+"`"+`,
						http.url`+"`"+`HTTPBIN_IP_URL/`+"`"+`,
					];
					let res = http.batch(reqs);
					for (var key in res) {
						if (res[key].status != 200) { throw new Error("wrong status: " + key + ": " + res[key].status); }
						if (res[key].url != reqs[key].url) { throw new Error("wrong url: " + key + ": " + res[key].url + " != " + reqs[key].url); }
					}`))
					assert.NoError(t, err)
					bufSamples := stats.GetBufferedSamples(samples)
					assertRequestMetricsEmitted(t, bufSamples, "GET", sr("HTTPBIN_URL/get"), sr("HTTPBIN_URL/${}"), 200, "")
					assertRequestMetricsEmitted(t, bufSamples, "GET", sr("HTTPBIN_IP_URL/"), "", 200, "")
				})
			})

			t.Run("ObjectForm", func(t *testing.T) {
				_, err := common.RunString(rt, sr(`
				let reqs = [
					{ method: "GET", url: "HTTPBIN_URL/" },
					{ url: "HTTPBIN_IP_URL/", method: "GET"},
				];
				let res = http.batch(reqs);
				for (var key in res) {
					if (res[key].status != 200) { throw new Error("wrong status: " + key + ": " + res[key].status); }
					if (res[key].url != reqs[key].url) { throw new Error("wrong url: " + key + ": " + res[key].url + " != " + reqs[key].url); }
				}`))
				assert.NoError(t, err)
				bufSamples := stats.GetBufferedSamples(samples)
				assertRequestMetricsEmitted(t, bufSamples, "GET", sr("HTTPBIN_URL/"), "", 200, "")
				assertRequestMetricsEmitted(t, bufSamples, "GET", sr("HTTPBIN_IP_URL/"), "", 200, "")
			})

			t.Run("ObjectKeys", func(t *testing.T) {
				_, err := common.RunString(rt, sr(`
				let reqs = {
					shorthand: "HTTPBIN_URL/get?r=shorthand",
					arr: ["GET", "HTTPBIN_URL/get?r=arr", null, {tags: {name: 'arr'}}],
					obj1: { method: "GET", url: "HTTPBIN_URL/get?r=obj1" },
					obj2: { url: "HTTPBIN_URL/get?r=obj2", params: {tags: {name: 'obj2'}}, method: "GET"},
				};
				let res = http.batch(reqs);
				for (var key in res) {
					if (res[key].status != 200) { throw new Error("wrong status: " + key + ": " + res[key].status); }
					if (res[key].json().args.r != key) { throw new Error("wrong request id: " + key); }
				}`))
				assert.NoError(t, err)
				bufSamples := stats.GetBufferedSamples(samples)
				assertRequestMetricsEmitted(t, bufSamples, "GET", sr("HTTPBIN_URL/get?r=shorthand"), "", 200, "")
				assertRequestMetricsEmitted(t, bufSamples, "GET", sr("HTTPBIN_URL/get?r=arr"), "arr", 200, "")
				assertRequestMetricsEmitted(t, bufSamples, "GET", sr("HTTPBIN_URL/get?r=obj1"), "", 200, "")
				assertRequestMetricsEmitted(t, bufSamples, "GET", sr("HTTPBIN_URL/get?r=obj2"), "obj2", 200, "")
			})

			t.Run("BodyAndParams", func(t *testing.T) {
				testStr := "testbody"
				rt.Set("someStrFile", testStr)
				rt.Set("someBinFile", []byte(testStr))

				_, err := common.RunString(rt, sr(`
					let reqs = [
						["POST", "HTTPBIN_URL/post", "testbody"],
						["POST", "HTTPBIN_URL/post", someStrFile],
						["POST", "HTTPBIN_URL/post", someBinFile],
						{
							method: "POST",
							url: "HTTPBIN_URL/post",
							test: "test1",
							body: "testbody",
						}, {
							body: someBinFile,
							url: "HTTPBIN_IP_URL/post",
							params: { tags: { name: "myname" } },
							method: "POST",
						}, {
							method: "POST",
							url: "HTTPBIN_IP_URL/post",
							body: {
								hello: "world!",
							},
							params: {
								tags: { name: "myname" },
								headers: { "Content-Type": "application/x-www-form-urlencoded" },
							},
						},
					];
					let res = http.batch(reqs);
					for (var key in res) {
						if (res[key].status != 200) { throw new Error("wrong status: " + key + ": " + res[key].status); }
						if (res[key].json().data != "testbody" && res[key].json().form.hello != "world!") { throw new Error("wrong response for " + key + ": " + res[key].body); }
					}`))
				assert.NoError(t, err)
				bufSamples := stats.GetBufferedSamples(samples)
				assertRequestMetricsEmitted(t, bufSamples, "POST", sr("HTTPBIN_URL/post"), "", 200, "")
				assertRequestMetricsEmitted(t, bufSamples, "POST", sr("HTTPBIN_IP_URL/post"), "myname", 200, "")
			})
		})
		t.Run("POST", func(t *testing.T) {
			_, err := common.RunString(rt, sr(`
			let res = http.batch([ ["POST", "HTTPBIN_URL/post", { key: "value" }] ]);
			for (var key in res) {
				if (res[key].status != 200) { throw new Error("wrong status: " + key + ": " + res[key].status); }
				if (res[key].json().form.key != "value") { throw new Error("wrong form: " + key + ": " + JSON.stringify(res[key].json().form)); }
			}`))
			assert.NoError(t, err)
			assertRequestMetricsEmitted(t, stats.GetBufferedSamples(samples), "POST", sr("HTTPBIN_URL/post"), "", 200, "")
		})
		t.Run("PUT", func(t *testing.T) {
			_, err := common.RunString(rt, sr(`
			let res = http.batch([ ["PUT", "HTTPBIN_URL/put", { key: "value" }] ]);
			for (var key in res) {
				if (res[key].status != 200) { throw new Error("wrong status: " + key + ": " + res[key].status); }
				if (res[key].json().form.key != "value") { throw new Error("wrong form: " + key + ": " + JSON.stringify(res[key].json().form)); }
			}`))
			assert.NoError(t, err)
			assertRequestMetricsEmitted(t, stats.GetBufferedSamples(samples), "PUT", sr("HTTPBIN_URL/put"), "", 200, "")
		})
	})

	t.Run("HTTPRequest", func(t *testing.T) {
		t.Run("EmptyBody", func(t *testing.T) {
			_, err := common.RunString(rt, sr(`
				let reqUrl = "HTTPBIN_URL/cookies"
				let res = http.get(reqUrl);
				let jar = new http.CookieJar();

				jar.set("HTTPBIN_URL/cookies", "key", "value");
				res = http.request("GET", "HTTPBIN_URL/cookies", null, { cookies: { key2: "value2" }, jar: jar });

				if (res.json().key != "value") { throw new Error("wrong cookie value: " + res.json().key); }

				if (res.status != 200) { throw new Error("wrong status: " + res.status); }
				if (res.request["method"] !== "GET") { throw new Error("http request method was not \"GET\": " + JSON.stringify(res.request)) }
				if (res.request["body"].length != 0) { throw new Error("http request body was not null: " + JSON.stringify(res.request["body"])) }
				if (res.request["url"] != reqUrl) {
					throw new Error("wrong http request url: " + JSON.stringify(res.request))
				}
				if (res.request["cookies"]["key2"][0].name != "key2") { throw new Error("wrong http request cookies: " + JSON.stringify(JSON.stringify(res.request["cookies"]["key2"]))) }
				if (res.request["headers"]["User-Agent"][0] != "TestUserAgent") { throw new Error("wrong http request headers: " + JSON.stringify(res.request)) }
				`))
			assert.NoError(t, err)
		})
		t.Run("NonEmptyBody", func(t *testing.T) {
			_, err := common.RunString(rt, sr(`
				let res = http.post("HTTPBIN_URL/post", {a: "a", b: 2}, {headers: {"Content-Type": "application/x-www-form-urlencoded; charset=utf-8"}});
				if (res.status != 200) { throw new Error("wrong status: " + res.status); }
				if (res.request["body"] != "a=a&b=2") { throw new Error("http request body was not set properly: " + JSON.stringify(res.request))}
				`))
			assert.NoError(t, err)
		})
	})
}
func TestSystemTags(t *testing.T) {
	t.Parallel()
	tb, state, samples, rt, _ := newRuntime(t)
	defer tb.Cleanup()

	// Handple paths with custom logic
	tb.Mux.HandleFunc("/wrong-redirect", func(w http.ResponseWriter, r *http.Request) {
		w.Header().Add("Location", "%")
		w.WriteHeader(http.StatusTemporaryRedirect)
	})

	httpGet := fmt.Sprintf(`http.get("%s");`, tb.ServerHTTP.URL)
	httpsGet := fmt.Sprintf(`http.get("%s");`, tb.ServerHTTPS.URL)

	httpURL, err := url.Parse(tb.ServerHTTP.URL)
	require.NoError(t, err)

	testedSystemTags := []struct{ tag, code, expVal string }{
		{"proto", httpGet, "HTTP/1.1"},
		{"status", httpGet, "200"},
		{"method", httpGet, "GET"},
		{"url", httpGet, tb.ServerHTTP.URL},
		{"url", httpsGet, tb.ServerHTTPS.URL},
		{"ip", httpGet, httpURL.Hostname()},
		{"name", httpGet, tb.ServerHTTP.URL},
		{"group", httpGet, ""},
		{"vu", httpGet, "0"},
		{"iter", httpGet, "0"},
		{"tls_version", httpsGet, "tls1.2"},
		{"ocsp_status", httpsGet, "unknown"},
		{
			"error",
			tb.Replacer.Replace(`http.get("http://127.0.0.1");`),
			tb.Replacer.Replace(`dial tcp 127.0.0.1:80: connect: connection refused`),
		},
	}

	state.Options.Throw = null.BoolFrom(false)

	for num, tc := range testedSystemTags {
		t.Run(fmt.Sprintf("TC %d with only %s", num, tc.tag), func(t *testing.T) {
			state.Options.SystemTags = lib.GetTagSet(tc.tag)

			_, err := common.RunString(rt, tc.code)
			assert.NoError(t, err)

			bufSamples := stats.GetBufferedSamples(samples)
			assert.NotEmpty(t, bufSamples)
			for _, sampleC := range bufSamples {

				for _, sample := range sampleC.GetSamples() {
					assert.NotEmpty(t, sample.Tags)
					for emittedTag, emittedVal := range sample.Tags.CloneTags() {
						assert.Equal(t, tc.tag, emittedTag)
						assert.Equal(t, tc.expVal, emittedVal)
					}
				}
			}
		})
	}
<<<<<<< HEAD
=======
}

func TestResponseTypes(t *testing.T) {
	t.Parallel()
	tb, state, _, rt, _ := newRuntime(t)
	defer tb.Cleanup()

	// We don't expect any failed requests
	state.Options.Throw = null.BoolFrom(true)

	text := `•?((¯°·._.• ţ€$ţɨɲǥ µɲɨȼ๏ď€ ɨɲ Ќ6 •._.·°¯))؟•`
	textLen := len(text)
	tb.Mux.HandleFunc("/get-text", http.HandlerFunc(func(w http.ResponseWriter, r *http.Request) {
		n, err := w.Write([]byte(text))
		assert.NoError(t, err)
		assert.Equal(t, textLen, n)
	}))
	tb.Mux.HandleFunc("/compare-text", http.HandlerFunc(func(w http.ResponseWriter, r *http.Request) {
		body, err := ioutil.ReadAll(r.Body)
		require.NoError(t, err)
		assert.Equal(t, text, string(body))
	}))

	binaryLen := 300
	binary := make([]byte, binaryLen)
	for i := 0; i < binaryLen; i++ {
		binary[i] = byte(i)
	}
	tb.Mux.HandleFunc("/get-bin", http.HandlerFunc(func(w http.ResponseWriter, r *http.Request) {
		n, err := w.Write(binary)
		assert.NoError(t, err)
		assert.Equal(t, binaryLen, n)
	}))
	tb.Mux.HandleFunc("/compare-bin", http.HandlerFunc(func(w http.ResponseWriter, r *http.Request) {
		body, err := ioutil.ReadAll(r.Body)
		require.NoError(t, err)
		assert.True(t, bytes.Equal(binary, body))
	}))

	replace := func(s string) string {
		return strings.NewReplacer(
			"EXP_TEXT", text,
			"EXP_BIN_LEN", strconv.Itoa(binaryLen),
		).Replace(tb.Replacer.Replace(s))
	}

	_, err := common.RunString(rt, replace(`
		let expText = "EXP_TEXT";
		let expBinLength = EXP_BIN_LEN;

		// Check default behaviour with a unicode text
		let respTextImplicit = http.get("HTTPBIN_URL/get-text").body;
		if (respTextImplicit !== expText) {
			throw new Error("default response body should be '" + expText + "' but was '" + respTextImplicit + "'");
		}
		http.post("HTTPBIN_URL/compare-text", respTextImplicit);

		// Check discarding of responses
		let respNone = http.get("HTTPBIN_URL/get-text", { responseType: "none" }).body;
		if (respNone != null) {
			throw new Error("none response body should be null but was " + respNone);
		}

		// Check binary transmission of the text response as well
		let respTextInBin = http.get("HTTPBIN_URL/get-text", { responseType: "binary" }).body;

		// Hack to convert a utf-8 array to a JS string
		let strConv = "";
		function pad(n) { return n.length < 2 ? "0" + n : n; }
		for( let i = 0; i < respTextInBin.length; i++ ) {
			strConv += ( "%" + pad(respTextInBin[i].toString(16)));
		}
		strConv = decodeURIComponent(strConv);
		if (strConv !== expText) {
			throw new Error("converted response body should be '" + expText + "' but was '" + strConv + "'");
		}
		http.post("HTTPBIN_URL/compare-text", respTextInBin);

		// Check binary response
		let respBin = http.get("HTTPBIN_URL/get-bin", { responseType: "binary" }).body;
		if (respBin.length !== expBinLength) {
			throw new Error("response body length should be '" + expBinLength + "' but was '" + respBin.length + "'");
		}
		for( let i = 0; i < respBin.length; i++ ) {
			if ( respBin[i] !== i%256 ) {
				throw new Error("expected value " + (i%256) + " to be at position " + i + " but it was " + respBin[i]);
			}
		}
		http.post("HTTPBIN_URL/compare-bin", respBin);
	`))
	assert.NoError(t, err)

	// Verify that if we enable discardResponseBodies globally, the default value is none
	state.Options.DiscardResponseBodies = null.BoolFrom(true)

	_, err = common.RunString(rt, replace(`
		let expText = "EXP_TEXT";

		// Check default behaviour
		let respDefault = http.get("HTTPBIN_URL/get-text").body;
		if (respDefault !== null) {
			throw new Error("default response body should be discarded and null but was " + respDefault);
		}

		// Check explicit text response
		let respTextExplicit = http.get("HTTPBIN_URL/get-text", { responseType: "text" }).body;
		if (respTextExplicit !== expText) {
			throw new Error("text response body should be '" + expText + "' but was '" + respTextExplicit + "'");
		}
		http.post("HTTPBIN_URL/compare-text", respTextExplicit);
	`))
	assert.NoError(t, err)
}

// Simple NTLM mock handler
func ntlmHandler(username, password string) func(w http.ResponseWriter, r *http.Request) {
	challenges := make(map[string]*ntlm.ChallengeMessage)
	return func(w http.ResponseWriter, r *http.Request) {
		// Make sure there is some kind of authentication
		if r.Header.Get("Authorization") == "" {
			w.Header().Set("WWW-Authenticate", "NTLM")
			w.WriteHeader(401)
			return
		}

		// Parse the proxy authorization header
		auth := r.Header.Get("Authorization")
		parts := strings.SplitN(auth, " ", 2)
		authType := parts[0]
		authPayload := parts[1]

		// Filter out unsupported authentication methods
		if authType != "NTLM" {
			w.Header().Set("WWW-Authenticate", "NTLM")
			w.WriteHeader(401)
			return
		}

		// Decode base64 auth data and get NTLM message type
		rawAuthPayload, _ := base64.StdEncoding.DecodeString(authPayload)
		ntlmMessageType := binary.LittleEndian.Uint32(rawAuthPayload[8:12])

		// Handle NTLM negotiate message
		if ntlmMessageType == 1 {
			session, err := ntlm.CreateServerSession(ntlm.Version2, ntlm.ConnectionOrientedMode)
			if err != nil {
				return
			}

			session.SetUserInfo(username, password, "")

			challenge, err := session.GenerateChallengeMessage()
			if err != nil {
				return
			}

			challenges[r.RemoteAddr] = challenge

			authPayload := base64.StdEncoding.EncodeToString(challenge.Bytes())

			w.Header().Set("WWW-Authenticate", "NTLM "+authPayload)
			w.WriteHeader(401)

			return
		}

		if ntlmMessageType == 3 {
			challenge := challenges[r.RemoteAddr]
			if challenge == nil {
				w.Header().Set("WWW-Authenticate", "NTLM")
				w.WriteHeader(401)
				return
			}

			msg, err := ntlm.ParseAuthenticateMessage(rawAuthPayload, 2)
			if err != nil {
				msg2, err := ntlm.ParseAuthenticateMessage(rawAuthPayload, 1)

				if err != nil {
					return
				}

				session, err := ntlm.CreateServerSession(ntlm.Version1, ntlm.ConnectionOrientedMode)
				if err != nil {
					return
				}

				session.SetServerChallenge(challenge.ServerChallenge)
				session.SetUserInfo(username, password, "")

				err = session.ProcessAuthenticateMessage(msg2)
				if err != nil {
					w.Header().Set("WWW-Authenticate", "NTLM")
					w.WriteHeader(401)
					return
				}
			} else {
				session, err := ntlm.CreateServerSession(ntlm.Version2, ntlm.ConnectionOrientedMode)
				if err != nil {
					return
				}

				session.SetServerChallenge(challenge.ServerChallenge)
				session.SetUserInfo(username, password, "")

				err = session.ProcessAuthenticateMessage(msg)
				if err != nil {
					w.Header().Set("WWW-Authenticate", "NTLM")
					w.WriteHeader(401)
					return
				}
			}
		}

		data := "authenticated"
		w.Header().Set("Content-Length", fmt.Sprint(len(data)))
		if _, err := fmt.Fprint(w, data); err != nil {
			panic(err.Error())
		}
	}
>>>>>>> 5cd93f34
}<|MERGE_RESOLUTION|>--- conflicted
+++ resolved
@@ -1182,8 +1182,6 @@
 			}
 		})
 	}
-<<<<<<< HEAD
-=======
 }
 
 func TestResponseTypes(t *testing.T) {
@@ -1296,113 +1294,4 @@
 		http.post("HTTPBIN_URL/compare-text", respTextExplicit);
 	`))
 	assert.NoError(t, err)
-}
-
-// Simple NTLM mock handler
-func ntlmHandler(username, password string) func(w http.ResponseWriter, r *http.Request) {
-	challenges := make(map[string]*ntlm.ChallengeMessage)
-	return func(w http.ResponseWriter, r *http.Request) {
-		// Make sure there is some kind of authentication
-		if r.Header.Get("Authorization") == "" {
-			w.Header().Set("WWW-Authenticate", "NTLM")
-			w.WriteHeader(401)
-			return
-		}
-
-		// Parse the proxy authorization header
-		auth := r.Header.Get("Authorization")
-		parts := strings.SplitN(auth, " ", 2)
-		authType := parts[0]
-		authPayload := parts[1]
-
-		// Filter out unsupported authentication methods
-		if authType != "NTLM" {
-			w.Header().Set("WWW-Authenticate", "NTLM")
-			w.WriteHeader(401)
-			return
-		}
-
-		// Decode base64 auth data and get NTLM message type
-		rawAuthPayload, _ := base64.StdEncoding.DecodeString(authPayload)
-		ntlmMessageType := binary.LittleEndian.Uint32(rawAuthPayload[8:12])
-
-		// Handle NTLM negotiate message
-		if ntlmMessageType == 1 {
-			session, err := ntlm.CreateServerSession(ntlm.Version2, ntlm.ConnectionOrientedMode)
-			if err != nil {
-				return
-			}
-
-			session.SetUserInfo(username, password, "")
-
-			challenge, err := session.GenerateChallengeMessage()
-			if err != nil {
-				return
-			}
-
-			challenges[r.RemoteAddr] = challenge
-
-			authPayload := base64.StdEncoding.EncodeToString(challenge.Bytes())
-
-			w.Header().Set("WWW-Authenticate", "NTLM "+authPayload)
-			w.WriteHeader(401)
-
-			return
-		}
-
-		if ntlmMessageType == 3 {
-			challenge := challenges[r.RemoteAddr]
-			if challenge == nil {
-				w.Header().Set("WWW-Authenticate", "NTLM")
-				w.WriteHeader(401)
-				return
-			}
-
-			msg, err := ntlm.ParseAuthenticateMessage(rawAuthPayload, 2)
-			if err != nil {
-				msg2, err := ntlm.ParseAuthenticateMessage(rawAuthPayload, 1)
-
-				if err != nil {
-					return
-				}
-
-				session, err := ntlm.CreateServerSession(ntlm.Version1, ntlm.ConnectionOrientedMode)
-				if err != nil {
-					return
-				}
-
-				session.SetServerChallenge(challenge.ServerChallenge)
-				session.SetUserInfo(username, password, "")
-
-				err = session.ProcessAuthenticateMessage(msg2)
-				if err != nil {
-					w.Header().Set("WWW-Authenticate", "NTLM")
-					w.WriteHeader(401)
-					return
-				}
-			} else {
-				session, err := ntlm.CreateServerSession(ntlm.Version2, ntlm.ConnectionOrientedMode)
-				if err != nil {
-					return
-				}
-
-				session.SetServerChallenge(challenge.ServerChallenge)
-				session.SetUserInfo(username, password, "")
-
-				err = session.ProcessAuthenticateMessage(msg)
-				if err != nil {
-					w.Header().Set("WWW-Authenticate", "NTLM")
-					w.WriteHeader(401)
-					return
-				}
-			}
-		}
-
-		data := "authenticated"
-		w.Header().Set("Content-Length", fmt.Sprint(len(data)))
-		if _, err := fmt.Fprint(w, data); err != nil {
-			panic(err.Error())
-		}
-	}
->>>>>>> 5cd93f34
 }