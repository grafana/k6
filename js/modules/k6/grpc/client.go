--- conflicted
+++ resolved
@@ -496,11 +496,8 @@
 	Timeout               time.Duration
 	MaxReceiveSize        int64
 	MaxSendSize           int64
-<<<<<<< HEAD
 	ConnectionSharing     bool
-=======
 	TLS                   map[string]interface{}
->>>>>>> d567ac22
 }
 
 func (c *Client) parseConnectParams(raw map[string]interface{}) (connectParams, error) {
@@ -550,13 +547,12 @@
 			if params.MaxSendSize < 0 {
 				return params, fmt.Errorf("invalid maxSendSize value: '%#v, it needs to be a positive integer", v)
 			}
-<<<<<<< HEAD
 		case "connectionSharing":
 			var ok bool
 			params.ConnectionSharing, ok = v.(bool)
 			if !ok {
 				return params, fmt.Errorf("invalid connectionSharing value: '%#v', it needs to be boolean", v)
-=======
+			}
 		case "tls":
 			var ok bool
 			params.TLS, ok = v.(map[string]interface{})
@@ -593,7 +589,6 @@
 					return params, fmt.Errorf("invalid tls cacerts value: '%#v',"+
 						" it needs to be a string or an array of PEM formatted strings", v)
 				}
->>>>>>> d567ac22
 			}
 		default:
 			return params, fmt.Errorf("unknown connect param: %q", k)
