--- conflicted
+++ resolved
@@ -2,14 +2,10 @@
 package streams
 
 import (
-<<<<<<< HEAD
 	"errors"
 	"io"
 
-	"github.com/dop251/goja"
-=======
 	"github.com/grafana/sobek"
->>>>>>> 75615bc2
 	"go.k6.io/k6/js/common"
 	"go.k6.io/k6/js/modules"
 )
@@ -52,32 +48,19 @@
 }
 
 // NewReadableStream is the constructor for the ReadableStream object.
-<<<<<<< HEAD
-func (mi *ModuleInstance) NewReadableStream(call goja.ConstructorCall) *goja.Object {
+func (mi *ModuleInstance) NewReadableStream(call sobek.ConstructorCall) *sobek.Object {
 	return newReadableStream(mi.vu, call)
 }
-=======
-func (mi *ModuleInstance) NewReadableStream(call sobek.ConstructorCall) *sobek.Object {
-	rt := mi.vu.Runtime()
-	var err error
-
-	// 1. If underlyingSource is missing, set it to null.
-	var underlyingSource *sobek.Object
->>>>>>> 75615bc2
-
-func newReadableStream(vu modules.VU, call goja.ConstructorCall) *goja.Object {
+
+func newReadableStream(vu modules.VU, call sobek.ConstructorCall) *sobek.Object {
 	var (
-<<<<<<< HEAD
 		// 1. If underlyingSource is missing, set it to null.
-		underlyingSource *goja.Object
+		underlyingSource *sobek.Object
 
 		rt = vu.Runtime()
 
 		err                  error
-		strategy             *goja.Object
-=======
 		strategy             *sobek.Object
->>>>>>> 75615bc2
 		underlyingSourceDict UnderlyingSource
 	)
 
@@ -153,13 +136,7 @@
 }
 func defaultSizeFunc(_ sobek.Value) (float64, error) { return 1.0, nil }
 
-<<<<<<< HEAD
-func initializeStrategy(rt *goja.Runtime, call goja.ConstructorCall) *goja.Object {
-=======
-func (mi *ModuleInstance) initializeStrategy(call sobek.ConstructorCall) *sobek.Object {
-	runtime := mi.vu.Runtime()
-
->>>>>>> 75615bc2
+func initializeStrategy(rt *sobek.Runtime, call sobek.ConstructorCall) *sobek.Object {
 	// Either if the strategy is not provided or if it doesn't have a 'highWaterMark',
 	// we need to set its default value (highWaterMark=1).
 	// https://streams.spec.whatwg.org/#rs-prototype
@@ -187,13 +164,8 @@
 		size = strArg.Get("size")
 	}
 
-<<<<<<< HEAD
-	strCall := goja.ConstructorCall{Arguments: []goja.Value{strArg}}
+	strCall := sobek.ConstructorCall{Arguments: []sobek.Value{strArg}}
 	return newCountQueuingStrategy(rt, strCall, size)
-=======
-	strCall := sobek.ConstructorCall{Arguments: []sobek.Value{strArg}}
-	return mi.newCountQueuingStrategy(runtime, strCall, size)
->>>>>>> 75615bc2
 }
 
 // NewCountQueuingStrategy is the constructor for the [CountQueuingStrategy] object.
@@ -210,19 +182,11 @@
 //
 // It allows to create a CountQueuingStrategy with or without the 'size' property,
 // depending on how the containing ReadableStream is initialized.
-<<<<<<< HEAD
 func newCountQueuingStrategy(
-	rt *goja.Runtime,
-	call goja.ConstructorCall,
-	size goja.Value,
-) *goja.Object {
-=======
-func (mi *ModuleInstance) newCountQueuingStrategy(
 	rt *sobek.Runtime,
 	call sobek.ConstructorCall,
 	size sobek.Value,
 ) *sobek.Object {
->>>>>>> 75615bc2
 	obj := rt.NewObject()
 	objName := "CountQueuingStrategy"
 
@@ -327,25 +291,25 @@
 	return object
 }
 
-// NewReadableStreamForReader is the equivalent of [NewReadableStreamDefaultReader] but to initialize
+// NewReadableStreamFromReader is the equivalent of [NewReadableStreamDefaultReader] but to initialize
 // a new [ReadableStream] from a given [io.Reader] in Go code.
 // It is useful for those situations when a [io.Reader] needs to be surfaced up to the JS runtime.
-func NewReadableStreamFromReader(vu modules.VU, reader io.Reader) *goja.Object {
+func NewReadableStreamFromReader(vu modules.VU, reader io.Reader) *sobek.Object {
 	rt := vu.Runtime()
-	return newReadableStream(vu, goja.ConstructorCall{
-		Arguments: []goja.Value{rt.ToValue(underlyingSourceForReader(vu, reader))},
+	return newReadableStream(vu, sobek.ConstructorCall{
+		Arguments: []sobek.Value{rt.ToValue(underlyingSourceForReader(vu, reader))},
 		This:      rt.NewObject(),
 	})
 }
 
-func underlyingSourceForReader(vu modules.VU, reader io.Reader) *goja.Object {
+func underlyingSourceForReader(vu modules.VU, reader io.Reader) *sobek.Object {
 	rt := vu.Runtime()
 
 	underlyingSource := vu.Runtime().NewObject()
-	if err := underlyingSource.Set("pull", rt.ToValue(func(controller *goja.Object) *goja.Promise {
+	if err := underlyingSource.Set("pull", rt.ToValue(func(controller *sobek.Object) *sobek.Promise {
 		// Prepare methods
-		cClose, _ := goja.AssertFunction(controller.Get("close"))
-		cEnqueue, _ := goja.AssertFunction(controller.Get("enqueue"))
+		cClose, _ := sobek.AssertFunction(controller.Get("close"))
+		cEnqueue, _ := sobek.AssertFunction(controller.Get("enqueue"))
 
 		buf := make([]byte, 1024)
 		n, err := reader.Read(buf)
@@ -365,7 +329,7 @@
 			}
 		}
 
-		return newResolvedPromise(vu, goja.Undefined())
+		return newResolvedPromise(vu, sobek.Undefined())
 	})); err != nil {
 		throw(rt, err)
 	}
