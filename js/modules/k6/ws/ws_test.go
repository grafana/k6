--- conflicted
+++ resolved
@@ -768,7 +768,78 @@
 	assert.Equal(t, numAsserts, len(closeCodes))
 }
 
-<<<<<<< HEAD
+func TestUserAgent(t *testing.T) {
+	t.Parallel()
+	tb := httpmultibin.NewHTTPMultiBin(t)
+	sr := tb.Replacer.Replace
+
+	tb.Mux.HandleFunc("/ws-echo-useragent", http.HandlerFunc(func(w http.ResponseWriter, req *http.Request) {
+		// Echo back User-Agent header if it exists
+		responseHeaders := w.Header().Clone()
+		if ua := req.Header.Get("User-Agent"); ua != "" {
+			responseHeaders.Add("Echo-User-Agent", req.Header.Get("User-Agent"))
+		}
+
+		conn, err := (&websocket.Upgrader{}).Upgrade(w, req, responseHeaders)
+		if err != nil {
+			t.Fatalf("/ws-echo-useragent cannot upgrade request: %v", err)
+			return
+		}
+
+		err = conn.Close()
+		if err != nil {
+			t.Logf("error while closing connection in /ws-echo-useragent: %v", err)
+			return
+		}
+	}))
+
+	root, err := lib.NewGroup("", nil)
+	assert.NoError(t, err)
+
+	rt := goja.New()
+	rt.SetFieldNameMapper(common.FieldNameMapper{})
+	samples := make(chan stats.SampleContainer, 1000)
+	state := &lib.State{
+		Group:  root,
+		Dialer: tb.Dialer,
+		Options: lib.Options{
+			SystemTags: stats.NewSystemTagSet(
+				stats.TagURL,
+				stats.TagProto,
+				stats.TagStatus,
+				stats.TagSubproto,
+			),
+			UserAgent: null.StringFrom("TestUserAgent"),
+		},
+		Samples:        samples,
+		TLSConfig:      tb.TLSClientConfig,
+		BuiltinMetrics: metrics.RegisterBuiltinMetrics(metrics.NewRegistry()),
+	}
+
+	ctx := lib.WithState(context.Background(), state)
+	ctx = common.WithRuntime(ctx, rt)
+
+	err = rt.Set("ws", common.Bind(rt, New(), &ctx))
+	assert.NoError(t, err)
+
+	// websocket handler should echo back User-Agent as Echo-User-Agent for this test to work
+	_, err = rt.RunString(sr(`
+		var res = ws.connect("WSBIN_URL/ws-echo-useragent", function(socket){
+			socket.close()
+		})
+		var userAgent = res.headers["Echo-User-Agent"];
+		if (userAgent == undefined) {
+			throw new Error("user agent is not echoed back by test server");
+		}
+		if (userAgent != "TestUserAgent") {
+			throw new Error("incorrect user agent: " + userAgent);
+		}
+		`))
+	assert.NoError(t, err)
+
+	assertSessionMetricsEmitted(t, stats.GetBufferedSamples(samples), "", sr("WSBIN_URL/ws-echo-useragent"), 101, "")
+}
+
 // TODO: Benchmark with compression and not
 func TestCompression(t *testing.T) {
 	t.Parallel()
@@ -902,76 +973,4 @@
 			})
 		}
 	})
-=======
-func TestUserAgent(t *testing.T) {
-	t.Parallel()
-	tb := httpmultibin.NewHTTPMultiBin(t)
-	sr := tb.Replacer.Replace
-
-	tb.Mux.HandleFunc("/ws-echo-useragent", http.HandlerFunc(func(w http.ResponseWriter, req *http.Request) {
-		// Echo back User-Agent header if it exists
-		responseHeaders := w.Header().Clone()
-		if ua := req.Header.Get("User-Agent"); ua != "" {
-			responseHeaders.Add("Echo-User-Agent", req.Header.Get("User-Agent"))
-		}
-
-		conn, err := (&websocket.Upgrader{}).Upgrade(w, req, responseHeaders)
-		if err != nil {
-			t.Fatalf("/ws-echo-useragent cannot upgrade request: %v", err)
-			return
-		}
-
-		err = conn.Close()
-		if err != nil {
-			t.Logf("error while closing connection in /ws-echo-useragent: %v", err)
-			return
-		}
-	}))
-
-	root, err := lib.NewGroup("", nil)
-	assert.NoError(t, err)
-
-	rt := goja.New()
-	rt.SetFieldNameMapper(common.FieldNameMapper{})
-	samples := make(chan stats.SampleContainer, 1000)
-	state := &lib.State{
-		Group:  root,
-		Dialer: tb.Dialer,
-		Options: lib.Options{
-			SystemTags: stats.NewSystemTagSet(
-				stats.TagURL,
-				stats.TagProto,
-				stats.TagStatus,
-				stats.TagSubproto,
-			),
-			UserAgent: null.StringFrom("TestUserAgent"),
-		},
-		Samples:        samples,
-		TLSConfig:      tb.TLSClientConfig,
-		BuiltinMetrics: metrics.RegisterBuiltinMetrics(metrics.NewRegistry()),
-	}
-
-	ctx := lib.WithState(context.Background(), state)
-	ctx = common.WithRuntime(ctx, rt)
-
-	err = rt.Set("ws", common.Bind(rt, New(), &ctx))
-	assert.NoError(t, err)
-
-	// websocket handler should echo back User-Agent as Echo-User-Agent for this test to work
-	_, err = rt.RunString(sr(`
-		var res = ws.connect("WSBIN_URL/ws-echo-useragent", function(socket){
-			socket.close()
-		})
-		var userAgent = res.headers["Echo-User-Agent"];
-		if (userAgent == undefined) {
-			throw new Error("user agent is not echoed back by test server");
-		}
-		if (userAgent != "TestUserAgent") {
-			throw new Error("incorrect user agent: " + userAgent);
-		}
-		`))
-	assert.NoError(t, err)
-
-	assertSessionMetricsEmitted(t, stats.GetBufferedSamples(samples), "", sr("WSBIN_URL/ws-echo-useragent"), 101, "")
->>>>>>> c826104c
 }