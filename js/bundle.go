--- conflicted
+++ resolved
@@ -178,24 +178,14 @@
 
 func (b *Bundle) makeArchive() *lib.Archive {
 	arc := &lib.Archive{
-<<<<<<< HEAD
-		Type:     "js",
-		FSes:     b.BaseInitContext.fses,
-		Options:  b.Options,
-		Filename: b.Filename.String(),
-		Data:     []byte(b.Source),
-		Pwd:      b.BaseInitContext.pwd.String(),
-		Env:      make(map[string]string, len(b.Env)),
-=======
 		Type:      "js",
-		FS:        afero.NewMemMapFs(),
+		FSes:      b.BaseInitContext.fses,
 		Options:   b.Options,
-		Filename:  b.Filename,
+		Filename:  b.Filename.String(),
 		Data:      []byte(b.Source),
-		Pwd:       b.BaseInitContext.pwd,
+		Pwd:       b.BaseInitContext.pwd.String(),
 		Env:       make(map[string]string, len(b.Env)),
 		K6Version: consts.Version,
->>>>>>> bdd417e8
 	}
 	// Copy env so changes in the archive are not reflected in the source Bundle
 	for k, v := range b.Env {
